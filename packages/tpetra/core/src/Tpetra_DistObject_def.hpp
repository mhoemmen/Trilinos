--- conflicted
+++ resolved
@@ -545,58 +545,7 @@
           "commOnHost=" << (commOnHost ? "true" : "false") << endl;
         std::cerr << os.str ();
       }
-<<<<<<< HEAD
-
-      // Convert arguments to Kokkos::DualView.  This currently
-      // involves deep copy, either to host or to device (depending on
-      // commOnHost).  At some point, we need to change the interface
-      // of doTransfer so it takes DualView (or just View) rather than
-      // Teuchos::ArrayView, so that we won't need this deep copy.
-      //
-      // We don't need to sync the arguments.  commOnHost determines
-      // where the most recent version lives.
-      Kokkos::DualView<LO*, DT> permuteToLIDs =
-        getDualViewCopyFromArrayView<LO, DT> (permuteToLIDs_,
-                                              "permuteToLIDs",
-                                              commOnHost);
-      Kokkos::DualView<LO*, DT> permuteFromLIDs =
-        getDualViewCopyFromArrayView<LO, DT> (permuteFromLIDs_,
-                                              "permuteFromLIDs",
-                                              commOnHost);
-      // No need to sync this.  packAndPrepareNew will use it to
-      // determine where to pack (in host or device memory).
-      Kokkos::DualView<LO*, DT> remoteLIDs =
-        getDualViewCopyFromArrayView<LO, DT> (remoteLIDs_,
-                                              "remoteLIDs",
-                                              commOnHost);
-      Kokkos::DualView<LO*, DT> exportLIDs =
-        getDualViewCopyFromArrayView<LO, DT> (exportLIDs_,
-                                              "exportLIDs",
-                                              commOnHost);
-
-      // Kyungjoo: when we pass dual views as function arguments, 
-      //    the function is responsible to raise a modify flag 
-      //    if it modifies either device buffer or host buffer.
-      //    If host view or device view is extracted and interfaced,
-      //    the call function is responsible to raise a modify flag
-      //    if either device or host buffer is modified.
-      //
-      //    permuteToLIDs, permuteFromLIDs, remoteLIDs, exportLIDs, 
-      //    Question: The above views have data type 
-      //       <const local_ordinal_type*>. This implies that this 
-      //       function consider them as inputs and they are not modified. 
-      //       Then, these should be synced bbefore they are used.
-      //    My suggestion is 
-      // if (!commOnHost) {
-      //   permuteToLIDs.template sync<CDMS>();
-      //   permuteFromLIDs.template sync<CDMS>();
-      //   remoteLIDs.template sync<CDMS>(); 
-      //   exportLIDs.template sync<CDMS>();
-      // }
-      doTransferNew (src, CM, numSameIDs, 
-                     permuteToLIDs, permuteFromLIDs, remoteLIDs, exportLIDs, 
-                     distor, revOp, commOnHost,restrictedMode);
-=======
+
       auto permToLIDs = (revOp == DoForward) ?
         transfer.getPermuteToLIDs_dv () :
         transfer.getPermuteFromLIDs_dv ();
@@ -610,8 +559,7 @@
         transfer.getExportLIDs_dv () :
         transfer.getRemoteLIDs_dv ();
       doTransferNew (src, CM, numSameIDs, permToLIDs, permFromLIDs,
-                     remoteLIDs, exportLIDs, distor, revOp, commOnHost);
->>>>>>> 9b2fdb32
+                     remoteLIDs, exportLIDs, distor, revOp, commOnHost,restrictedMode);
     }
     else {
       if (verbose) {
@@ -619,10 +567,6 @@
         os << *prefix << "doTransfer: Use old interface" << endl;
         std::cerr << os.str ();
       }
-<<<<<<< HEAD
-      doTransferOld (src, CM, numSameIDs, permuteToLIDs_, permuteFromLIDs_,
-                     remoteLIDs_, exportLIDs_, distor, revOp, restrictedMode);
-=======
       const auto permToLIDs = (revOp == DoForward) ?
         transfer.getPermuteToLIDs () : transfer.getPermuteFromLIDs ();
       const auto permFromLIDs = (revOp == DoForward) ?
@@ -632,8 +576,7 @@
       const auto remoteLIDs = (revOp == DoForward) ?
         transfer.getRemoteLIDs () : transfer.getExportLIDs ();
       doTransferOld (src, CM, numSameIDs, permToLIDs, permFromLIDs,
-                     remoteLIDs, exportLIDs, distor, revOp);
->>>>>>> 9b2fdb32
+                     remoteLIDs, exportLIDs, distor, revOp, restrictedMode);
     }
 
     if (verbose) {
@@ -752,7 +695,6 @@
   void
   DistObject<Packet, LocalOrdinal, GlobalOrdinal, Node>::
   doTransferOld (const SrcDistObject& src,
-<<<<<<< HEAD
               CombineMode CM,
               size_t numSameIDs,
               const Teuchos::ArrayView<const LocalOrdinal>& permuteToLIDs,
@@ -762,16 +704,6 @@
               Distributor &distor,
               ReverseOption revOp,
               const bool restrictedMode)
-=======
-                 CombineMode CM,
-                 size_t numSameIDs,
-                 const Teuchos::ArrayView<const LocalOrdinal>& permuteToLIDs,
-                 const Teuchos::ArrayView<const LocalOrdinal>& permuteFromLIDs,
-                 const Teuchos::ArrayView<const LocalOrdinal>& remoteLIDs,
-                 const Teuchos::ArrayView<const LocalOrdinal>& exportLIDs,
-                 Distributor &distor,
-                 ReverseOption revOp)
->>>>>>> 9b2fdb32
   {
     using ::Tpetra::Details::getArrayViewFromDualView;
     using ::Tpetra::Details::ProfilingRegion;
@@ -1406,7 +1338,6 @@
     // that if CM == INSERT || CM == REPLACE, the target object could
     // be write only.  We don't optimize for that here.
 
-<<<<<<< HEAD
     if (!restrictedMode && numSameIDs + permuteToLIDs.extent (0) != 0) {
       // There is at least one GID to copy or permute.
       if (verbose) {
@@ -1414,12 +1345,9 @@
         os << *prefix << "2. copyAndPermuteNew" << endl;
         std::cerr << os.str ();
       }
-      {
-=======
     {
       ProfilingRegion region_cp
         ("Tpetra::DistObject::doTransferNew::copyAndPermuteNew");
->>>>>>> 9b2fdb32
 #ifdef HAVE_TPETRA_TRANSFER_TIMERS
       // FIXME (mfh 04 Feb 2019) Deprecate Teuchos::TimeMonitor in favor
       // of Kokkos profiling.
