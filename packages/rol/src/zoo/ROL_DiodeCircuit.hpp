#ifndef ROL_DIODECIRCUIT_HPP
#define ROL_DIODECIRCUIT_HPP

#include "ROL_Objective.hpp"
#include "ROL_BoundConstraint.hpp"

#include <iostream>
#include <fstream>
#include <string>

/** \file
    \brief Contains definitions for the diode circuit problem.
    \author Created by T. Takhtaganov, D. Ridzal, D. Kouri
*/


namespace ROL {
namespace ZOO {

  template <class Real, class Element=Real>
  class DiodeVector;  // Optimization space.

  template <class Real, class Element=Real>
  class DualDiodeVector;  // Dual optimization space.

  /*!
    \brief The diode circuit problem.
    
    The diode circuit problem:
    \f{eqnarray*}{
    \min_{I_S,R_S} \,\, \frac{1}{2}\sum\limits_{n=1}^N (I_n-I_n^{meas})^2 \\
    \text{s.t.}\;\;\begin{cases}c(I_S,R_S,I_1,V^{src}_1)=0\\ \dots \\c(I_S,R_S,I_N,V^{src}_N)=0\end{cases}
    \f}
    where
    \f[c(I_S,R_S,I_n,V^{src}_n)=I_n - I_S\left(\exp\left(\frac{-I_n R_S+V^{src}_n}{V_{th}}\right)-1\right)\f].
  */
  template<class Real>
  class Objective_DiodeCircuit : public Objective<Real> {

  typedef std::vector<Real>  vector;
  typedef Vector<Real>       V;
  typedef StdVector<Real>    SV;  

  typedef typename vector::size_type uint;

  private:
    /// Thermal voltage (constant)
    Real Vth_; 
    /// Vector of measured currents in DC analysis (data)
    Teuchos::RCP<vector> Imeas_;
    /// Vector of source voltages in DC analysis (input) 
    Teuchos::RCP<vector> Vsrc_; 
    /// If true, use Lambert-W function to solve circuit, else use Newton's method.
    bool lambertw_; 
    /// Percentage of noise to add to measurements; if 0.0 - no noise.
    Real noise_; 
    /// If true, use adjoint gradient computation, else compute gradient using sensitivities
    bool use_adjoint_;
    /// 0 - use FD(with scaling), 1 - use exact implementation (with second order derivatives), 2 - use Gauss-Newton approximation (first order derivatives only)
    int use_hessvec_;
  
    Teuchos::RCP<const vector> getVector( const V& x ) {
      using Teuchos::dyn_cast;
      using Teuchos::getConst;
      return dyn_cast<const SV>(getConst(x)).getVector();
    }

    Teuchos::RCP<vector> getVector( V& x ) {
      using Teuchos::dyn_cast;
      return dyn_cast<SV>(x).getVector();
    }

  public:

    /*!
      \brief A constructor generating data
      
      Given thermal voltage, minimum and maximum values of source voltages and a step size, values of Is and Rs generates vector of source voltages and solves nonlinear diode equation to  populate the vector of measured currents, which is later used as data. If noise is nonzero, adds random perturbation to data on the order of the magnitude of the components. Sets the flag to use Lambert-W function or Newton's method to solve circuit. Sets the flags to use adjoint gradient computation and one of three Hessian-vector implementations.

      ---
     */
    Objective_DiodeCircuit(Real Vth, Real Vsrc_min, Real Vsrc_max, Real Vsrc_step, Real true_Is, Real true_Rs, bool lambertw, Real noise, bool use_adjoint, int use_hessvec){
      lambertw_ = lambertw; 
      Vth_ = Vth;      
      use_adjoint_ = use_adjoint;
      use_hessvec_ = use_hessvec;
      int n = (Vsrc_max-Vsrc_min)/Vsrc_step + 1;
      Vsrc_ = Teuchos::rcp(new vector(n,0.0));
      Imeas_ = Teuchos::rcp(new vector(n,0.0));
      std::ofstream output ("Measurements.dat");
      Real left = 0.0; Real right = 1.0;
      if(lambertw_){
	// Using Lambert-W function
	std::cout << "Generating data using Lambert-W function." << std::endl;
	for(int i=0;i<n;i++){
	  (*Vsrc_)[i] = Vsrc_min+i*Vsrc_step;
	  (*Imeas_)[i] = lambertWCurrent(true_Is,true_Rs,(*Vsrc_)[i]);
	  if(noise>0.0){
	    (*Imeas_)[i] += noise*pow(10,int(log10((*Imeas_)[i])))*(( (Real)rand() / (Real)RAND_MAX ) * (right - left) + left);
	  }
	  // Write generated data into file
	  if(output.is_open()){
	    output << std::setprecision(8) << std::scientific << (*Vsrc_)[i] << "  " << (*Imeas_)[i] << "\n";
	  }
	}	
      }
      else{
	// Using Newton's method
	std::cout << "Generating data using Newton's method." << std::endl;
	for(int i=0;i<n;i++){
	  (*Vsrc_)[i] = Vsrc_min+i*Vsrc_step;
	  Real I0 = 1.e-12; // initial guess for Newton
	  (*Imeas_)[i] = Newton(I0,Vsrc_min+i*Vsrc_step,true_Is,true_Rs);	
	  if(noise>0.0){
	    (*Imeas_)[i] += noise*pow(10,int(log10((*Imeas_)[i])))*(( (Real)rand() / (Real)RAND_MAX ) * (right - left) + left);
	  }
	  // Write generated data into file
	  if(output.is_open()){
	    output << std::setprecision(8) << std::scientific << (*Vsrc_)[i] << "  " << (*Imeas_)[i] << "\n";
	  }
	}
      }
	
	output.close();
    }

    /*!
      \brief A constructor using data from given file

      Given thermal voltage and a file with two columns - one for source voltages, another for corresponding currents - populates vectors of source voltages and measured currents. If noise is nonzero, adds random perturbation to data on the order of the magnitude of the components. Sets the flag to use Lambert-W function or Newton's method to solve circuit. Sets the flags to use adjoint gradient computation and one of three Hessian-vector implementations.

      ---
    */
    Objective_DiodeCircuit(Real Vth, std::ifstream& input_file, bool lambertw, Real noise, bool use_adjoint, int use_hessvec){
      lambertw_ = lambertw; 
      Vth_ = Vth;     
      use_adjoint_ = use_adjoint;
      use_hessvec_ = use_hessvec;
      std::string line;
      int dim = 0;
      for(int k=0;std::getline(input_file,line);++k){dim=k;} // count number of lines
      input_file.clear(); // reset to beginning of file
      input_file.seekg(0,std::ios::beg); 
      Vsrc_ = Teuchos::rcp(new vector(dim,0.0));
      Imeas_ = Teuchos::rcp(new vector(dim,0.0));
      double Vsrc, Imeas;
      std::cout << "Using input file to generate data." << "\n";
      for(int i=0;i<dim;i++){
        input_file >> Vsrc;
        input_file >> Imeas;
        (*Vsrc_)[i] = Vsrc;
        (*Imeas_)[i] = Imeas;
      }
      input_file.close();
    }

    //! Change the method for solving the circuit if needed
    void set_method(bool lambertw){
      lambertw_ = lambertw;
    }

    /*!
      \brief Diode equation
      
      Diode equation formula:
      \f$
      I-I_S\left(\exp\left(\frac{V_{src}-IR_S}{V_{th}}\right)-1\right)
      \f$.

      ---
    */
    Real diode(const Real I, const Real Vsrc, const Real Is, const Real Rs){
      return I-Is*(exp((Vsrc-I*Rs)/Vth_)-1);
    }
    
    //! Derivative of diode equation wrt I
    Real diodeI(const Real I, const Real Vsrc, const Real Is, const Real Rs){
      return 1+Is*exp((Vsrc-I*Rs)/Vth_)*(Rs/Vth_);
    }

    //! Derivative of diode equation wrt Is
    Real diodeIs(const Real I, const Real Vsrc, const Real Is, const Real Rs){
      return 1-exp((Vsrc-I*Rs)/Vth_);
    }

    //! Derivative of diode equation wrt Rs  
    Real diodeRs(const Real I, const Real Vsrc, const Real Is, const Real Rs){
      return Is*exp((Vsrc-I*Rs)/Vth_)*(I/Vth_);
    }
    
    //! Second derivative of diode equation wrt I^2
    Real diodeII(const Real I, const Real Vsrc, const Real Is, const Real Rs){
      return -Is*exp((Vsrc-I*Rs)/Vth_)*(Rs/Vth_)*(Rs/Vth_);
    }

    //! Second derivative of diode equation wrt I and Is
    Real diodeIIs(const Real I, const Real Vsrc, const Real Is, const Real Rs){
      return exp((Vsrc-I*Rs)/Vth_)*(Rs/Vth_);
    }

    //! Second derivative of diode equation wrt I and Rs
    Real diodeIRs(const Real I, const Real Vsrc, const Real Is, const Real Rs){
      return (Is/Vth_)*exp((Vsrc-I*Rs)/Vth_)*(1-(I*Rs)/Vth_);
    }

    //! Second derivative of diode equation wrt Is^2
    Real diodeIsIs(const Real I, const Real Vsrc, const Real Is, const Real Rs){
      return 0;
    }
    
    //! Second derivative of diode equation wrt Is and Rs
    Real diodeIsRs(const Real I, const Real Vsrc, const Real Is, const Real Rs){
      return exp((Vsrc-I*Rs)/Vth_)*(I/Vth_);
    }

    //! Second derivative of diode equation wrt Rs^2
    Real diodeRsRs(const Real I, const Real Vsrc, const Real Is, const Real Rs){
      return -Is*exp((Vsrc-I*Rs)/Vth_)*(I/Vth_)*(I/Vth_);
    }

    /*!
      \brief Newton's method with line search

      Solves the diode equation for the current using Newton's method.

      ---
     */
    Real Newton(const Real I, const Real Vsrc, const Real Is, const Real Rs){
      double EPS = 1.e-16;
      double TOL = 1.e-13;
      int MAXIT = 200;
      Real IN = I;
      Real fval  = diode(IN,Vsrc,Is,Rs);
      Real dfval = 0.0;
      Real IN_tmp   = 0.0;
      Real fval_tmp = 0.0;
      Real alpha = 1.0;
      for ( int i = 0; i < MAXIT; i++ ) {
	if ( std::fabs(fval) < TOL ) {
          // std::cout << "converged with |fval| = " << std::fabs(fval) << " and TOL = " << TOL << "\n";
          break;
        }
        dfval = diodeI(IN,Vsrc,Is,Rs);
        if( std::fabs(dfval) < EPS ){
          std::cout << "denominator is too small" << std::endl;
          break;
        }
        
        alpha    = 1.0;
        IN_tmp   = IN - alpha*fval/dfval;
        fval_tmp = diode(IN_tmp,Vsrc,Is,Rs);
        while ( std::fabs(fval_tmp) >= (1.0-1.e-4*alpha)*std::fabs(fval) ) {
          alpha   /= 2.0;
          IN_tmp   = IN - alpha*fval/dfval;
          fval_tmp = diode(IN_tmp,Vsrc,Is,Rs);
          if ( alpha < std::sqrt(EPS) ) { 
            // std::cout << "Step tolerance met\n";
            break;
          }
        }
        IN   = IN_tmp;
        fval = fval_tmp;
    	// if ( i == MAXIT-1){
    	//   std::cout << "did not converge  " << std::fabs(fval) << "\n";
    	// }
      }
      return IN;
    }    
    
    /*!
      \brief Lambert-W function for diodes
      
      Function      : DeviceSupport::lambertw
      Purpose       : provides a lambert-w function for diodes and BJT's.
      Special Notes :
      
      Purpose.  Evaluate principal branch of Lambert W function at x.
      
      w = w(x) is the value of Lambert's function.
      ierr = 0 indicates a safe return.
      ierr = 1 if x is not in the domain.
      ierr = 2 if the computer arithmetic contains a bug.
      xi may be disregarded (it is the error).
      
      Prototype: void lambertw( double, double, int, double);
      
      Reference:
      T.C. Banwell
      Bipolar transistor circuit analysis using the Lambert W-function,
      IEEE Transactions on Circuits and Systems I: Fundamental Theory
      and Applications
      
      vol. 47, pp. 1621-1633, Nov. 2000.
      
      Scope         : public
      Creator       : David Day,  SNL
      Creation Date : 04/16/02

      ---
    */
    void lambertw(Real x, Real &w, int &ierr, Real &xi){
      int i=0, maxit = 10;
      const Real turnpt = -exp(-1.), c1 = 1.5, c2 = .75;
      Real r, r2, r3, s, mach_eps, relerr = 1., diff;
      mach_eps = 2.e-15;   // float:2e-7
      ierr = 0;
      
      if( x > c1){
	w = c2*log(x);
	xi = log( x/ w) - w;
      }
      else{
	if( x >= 0.0){
	  w = x;
	  if( x == 0. ) return;
	  if( x < (1-c2) ) w = x*(1.-x + c1*x*x);
	  xi = - w;
	}
	else{
	  if( x >= turnpt){
		if( x > -0.2 ){
		  w = x*(1.0-x + c1*x*x);
		  xi = log(1.0-x + c1*x*x) - w;
		}
		else{
		  diff = x-turnpt;
		  if( diff < 0.0 ) diff = -diff;
		  w = -1 + sqrt(2.0*exp(1.))*sqrt(x-turnpt);
		  if( diff == 0.0 ) return;
		  xi = log( x/ w) - w;
		}
	  }
	  else{
	    ierr = 1; // x is not in the domain.
	    w = -1.0;
	    return;
	  }
	}
      }
      
      while( relerr > mach_eps  && i<maxit){
	r = xi/(w+1.0);   //singularity at w=-1
	r2 = r*r;
	r3 = r2*r;
	s  = 6.*(w+1.0)*(w+1.0);
	w = w * (  1.0 + r + r2/(2.0*( w+1.0)) - (2. * w -1.0)*r3/s  );
	if( w * x < 0.0 ) w = -w;
	xi = log( x/ w) - w;
	
	if( x>1.0 ){
	  relerr =  xi / w;
	}
	else{
	  relerr =  xi;
	}
	if(relerr < 0.0 ) relerr = -relerr;
	++i;
      }
      if( i == maxit ) ierr = 2;
    }
    
    /*!
      \brief Find currents using Lambert-W function.

      Reference:
      T.C. Banwell
      Bipolar transistor circuit analysis using the Lambert W-function,
      IEEE Transactions on Circuits and Systems I: Fundamental Theory
      and Applications
      vol. 47, pp. 1621-1633, Nov. 2000.

      ---
    */
    Real lambertWCurrent(Real Is, Real Rs, Real Vsrc){
      Real arg1 = (Vsrc + Is*Rs)/Vth_;
      Real evd = exp(arg1);
      Real lambWArg = Is*Rs*evd/Vth_;
      Real lambWReturn;
      int ierr;
      Real lambWError;
      lambertw(lambWArg, lambWReturn, ierr, lambWError);
      if(ierr == 1){std::cout << "LambertW error: argument is not in the domain" <<  std::endl; return -1.0;}
      if(ierr == 2){std::cout << "LambertW error: BUG!" <<  std::endl;}
      Real Id = -Is+Vth_*(lambWReturn)/Rs;
      //Real Gd = lambWReturn / ((1 + lambWReturn)*RS);     
      return Id;
    }


    //! Solve circuit given optimization parameters Is and Rs
    void solve_circuit(Vector<Real> &I, const Vector<Real> &S){
<<<<<<< HEAD

      using Teuchos::RCP;  
      RCP<vector> Ip = getVector(I);
      RCP<const vector> Sp = getVector(S);
=======
      Teuchos::RCP<std::vector<Real> > Ip =
        Teuchos::rcp_const_cast<std::vector<Real> >((Teuchos::dyn_cast<DiodeVector<Real> >(I)).getVector());
      Teuchos::RCP<const std::vector<Real> > Sp =
        (Teuchos::dyn_cast<DiodeVector<Real> >(const_cast<Vector<Real> &>(S))).getVector();
>>>>>>> a82ac8f0

      int n = Ip->size();
      
      if(lambertw_){
	// Using Lambert-W function
	Real lambval;
	for(int i=0;i<n;i++){
	  lambval = lambertWCurrent((*Sp)[0],(*Sp)[1],(*Vsrc_)[i]);
	  (*Ip)[i] = lambval;
	}
      }
      else{	
	// Using Newton's method      
	Real I0 = 1.e-12; // Initial guess for Newton
	for(int i=0;i<n;i++){
	  (*Ip)[i] = Newton(I0,(*Vsrc_)[i],(*Sp)[0],(*Sp)[1]);
	}
      }
    }

    
    /*!
      \brief Evaluate objective function

      \f$\frac{1}{2}\sum\limits_{i=1}^{N}(I_i-I^{meas}_i)^2\f$
      
      ---
     */
    Real value(const Vector<Real> &S, Real &tol){
<<<<<<< HEAD

      using Teuchos::RCP;
      using Teuchos::rcp;
      RCP<const vector> Sp = getVector(S);

      uint n = Imeas_->size();
      SV I( rcp( new vector(n,0.0) ) );
      RCP<vector> Ip = getVector(I);
=======
      Teuchos::RCP<const std::vector<Real> > Sp =
        (Teuchos::dyn_cast<DiodeVector<Real> >(const_cast<Vector<Real> &>(S))).getVector();
      int n = Imeas_->size();
      DiodeVector<Real> I( Teuchos::rcp( new std::vector<Real>(n,0.0) ) );
      Teuchos::RCP<std::vector<Real> > Ip =
        Teuchos::rcp_const_cast<std::vector<Real> >((Teuchos::dyn_cast<DiodeVector<Real> >(I)).getVector());
>>>>>>> a82ac8f0

      // Solve state equation
      solve_circuit(I,S);
      Real val = 0;
      
      for(uint i=0;i<n;i++){
	val += ((*Ip)[i]-(*Imeas_)[i])*((*Ip)[i]-(*Imeas_)[i]);
      }
      return val/2.0;
    }
    
    /*!
      \brief Solve the adjoint equation
     
      \f$\lambda_i = \frac{(I^{meas}_i-I_i)}{\frac{\partial c}{\partial I}(I_i,V^{src}_i,I_S,R_S)}\f$

     ---
     */
    void solve_adjoint(Vector<Real> &lambda, const Vector<Real> &I, const Vector<Real> &S){
     
      using Teuchos::RCP;
      RCP<vector> lambdap = getVector(lambda);
      RCP<const vector> Ip = getVector(I);
      RCP<const vector> Sp = getVector(S);
      
<<<<<<< HEAD
      uint n = Ip->size();
      for(uint i=0;i<n;i++){
=======
      Teuchos::RCP<std::vector<Real> > lambdap =
        Teuchos::rcp_const_cast<std::vector<Real> >((Teuchos::dyn_cast<DiodeVector<Real> >(lambda)).getVector());
      
      Teuchos::RCP<const std::vector<Real> > Ip =
        (Teuchos::dyn_cast<DiodeVector<Real> >(const_cast<Vector<Real> &>(I))).getVector();
      Teuchos::RCP<const std::vector<Real> > Sp =
        (Teuchos::dyn_cast<DiodeVector<Real> >(const_cast<Vector<Real> &>(S))).getVector();
      
      int n = Ip->size();
      for(int i=0;i<n;i++){
>>>>>>> a82ac8f0
        (*lambdap)[i] = ((*Imeas_)[i]-(*Ip)[i])/diodeI((*Ip)[i],(*Vsrc_)[i],(*Sp)[0],(*Sp)[1]);
      }
    }

    /*!
      \brief Solve the sensitivity equation wrt Is
      
      Computes sensitivity \f[\frac{\partial I}{\partial Is}\f]
      
      ---
    */
    void solve_sensitivity_Is(Vector<Real> &sens, const Vector<Real> &I, const Vector<Real> &S){
      
<<<<<<< HEAD
      using Teuchos::RCP; 
      RCP<vector> sensp = getVector(sens);
      RCP<const vector> Ip = getVector(I);
      RCP<const vector> Sp = getVector(S);
=======
      Teuchos::RCP<std::vector<Real> > sensp =
        Teuchos::rcp_const_cast<std::vector<Real> >((Teuchos::dyn_cast<DiodeVector<Real> >(sens)).getVector());
      Teuchos::RCP<const std::vector<Real> > Ip =
        (Teuchos::dyn_cast<DiodeVector<Real> >(const_cast<Vector<Real> &>(I))).getVector();
      Teuchos::RCP<const std::vector<Real> > Sp =
        (Teuchos::dyn_cast<DiodeVector<Real> >(const_cast<Vector<Real> &>(S))).getVector();
>>>>>>> a82ac8f0
      
      uint n = Ip->size();
      for(uint i=0;i<n;i++){
        (*sensp)[i] = -diodeIs((*Ip)[i],(*Vsrc_)[i],(*Sp)[0],(*Sp)[1])/diodeI((*Ip)[i],(*Vsrc_)[i],(*Sp)[0],(*Sp)[1]);
      }
    }
    
    /*!
      \brief Solve the sensitivity equation wrt Rs
      
      Computes sensitivity \f[\frac{\partial I}{\partial Rs}\f]
      
      ---
    */
    void solve_sensitivity_Rs(Vector<Real> &sens, const Vector<Real> &I, const Vector<Real> &S){

      using Teuchos::RCP;       
      RCP<vector> sensp = getVector(sens);
      RCP<const vector> Ip = getVector(I);
      RCP<const vector> Sp = getVector(S);
      
<<<<<<< HEAD
      uint n = Ip->size();
      for(uint i=0;i<n;i++){
=======
      Teuchos::RCP<std::vector<Real> > sensp =
        Teuchos::rcp_const_cast<std::vector<Real> >((Teuchos::dyn_cast<DiodeVector<Real> >(sens)).getVector());
      Teuchos::RCP<const std::vector<Real> > Ip =
        (Teuchos::dyn_cast<DiodeVector<Real> >(const_cast<Vector<Real> &>(I))).getVector();
      Teuchos::RCP<const std::vector<Real> > Sp =
        (Teuchos::dyn_cast<DiodeVector<Real> >(const_cast<Vector<Real> &>(S))).getVector();
      
      int n = Ip->size();
      for(int i=0;i<n;i++){
>>>>>>> a82ac8f0
        (*sensp)[i] = -diodeRs((*Ip)[i],(*Vsrc_)[i],(*Sp)[0],(*Sp)[1])/diodeI((*Ip)[i],(*Vsrc_)[i],(*Sp)[0],(*Sp)[1]);
      }
    }
    
    //! Compute the gradient of the reduced objective function either using adjoint or using sensitivities
    void gradient(Vector<Real> &g, const Vector<Real> &S, Real &tol){
<<<<<<< HEAD

      using Teuchos::RCP;
      using Teuchos::rcp;

      RCP<vector> gp = getVector(g); 
      RCP<const vector> Sp = getVector(S);

      uint n = Imeas_->size();
=======
      
      Teuchos::RCP<std::vector<Real> > gp =
        Teuchos::rcp_const_cast<std::vector<Real> >((Teuchos::dyn_cast<DualDiodeVector<Real> >(g)).getVector());
      Teuchos::RCP<const std::vector<Real> > Sp =
        (Teuchos::dyn_cast<DiodeVector<Real> >(const_cast<Vector<Real> &>(S))).getVector();

      int n = Imeas_->size();
      
      DiodeVector<Real> I( Teuchos::rcp( new std::vector<Real>(n,0.0) ) );
      Teuchos::RCP<std::vector<Real> > Ip =
        Teuchos::rcp_const_cast<std::vector<Real> >((Teuchos::dyn_cast<DiodeVector<Real> >(I)).getVector());
>>>>>>> a82ac8f0
      
      SV I( rcp( new vector(n,0.0) ) );
      RCP<vector> Ip = getVector(I);    
 
      // Solve state equation      
      solve_circuit(I,S);
      
      if(use_adjoint_){      
	// Compute the gradient of the reduced objective function using adjoint computation
<<<<<<< HEAD
	SV lambda( Teuchos::rcp( new vector(n,0.0) ) );
	RCP<vector> lambdap = getVector(lambda);
=======
	DiodeVector<Real> lambda( Teuchos::rcp( new std::vector<Real>(n,0.0) ) );
	Teuchos::RCP<std::vector<Real> > lambdap =
	  Teuchos::rcp_const_cast<std::vector<Real> >((Teuchos::dyn_cast<DiodeVector<Real> >(lambda)).getVector());
>>>>>>> a82ac8f0
	
	// Solve adjoint equation
        solve_adjoint(lambda,I,S);
      
	// Compute gradient
	(*gp)[0] = 0.0; (*gp)[1] = 0.0;
	for(uint i=0;i<n;i++){
	  (*gp)[0] += diodeIs((*Ip)[i],(*Vsrc_)[i],(*Sp)[0],(*Sp)[1])*(*lambdap)[i];
	  (*gp)[1] += diodeRs((*Ip)[i],(*Vsrc_)[i],(*Sp)[0],(*Sp)[1])*(*lambdap)[i];		
	}      
      }
      else{
	// Compute the gradient of the reduced objective function using sensitivities
<<<<<<< HEAD
	SV sensIs( rcp( new vector(n,0.0) ) );
	SV sensRs( rcp( new vector(n,0.0) ) );

	// Solve sensitivity equations
	solve_sensitivity_Is(sensIs,I,S);
	solve_sensitivity_Rs(sensRs,I,S);
=======
	DiodeVector<Real> sensIs( Teuchos::rcp( new std::vector<Real>(n,0.0) ) );
	DiodeVector<Real> sensRs( Teuchos::rcp( new std::vector<Real>(n,0.0) ) );
	// Solve sensitivity equations
	this->solve_sensitivity_Is(sensIs,I,S);
	this->solve_sensitivity_Rs(sensRs,I,S);
	
	Teuchos::RCP<std::vector<Real> > sensIsp = Teuchos::rcp_const_cast<std::vector<Real> >((Teuchos::dyn_cast<DiodeVector<Real> >(sensIs)).getVector());
	Teuchos::RCP<std::vector<Real> > sensRsp = Teuchos::rcp_const_cast<std::vector<Real> >((Teuchos::dyn_cast<DiodeVector<Real> >(sensRs)).getVector());
>>>>>>> a82ac8f0
	
	RCP<vector> sensIsp = getVector(sensIs); 
        RCP<vector> sensRsp = getVector(sensRs);	

        // Write sensitivities into file
	std::ofstream output ("Sensitivities.dat");
	for(uint k=0;k<n;k++){
	  if(output.is_open()){
	    output << std::scientific << (*sensIsp)[k] << " " << (*sensRsp)[k] << "\n";
	  }	
	}
	output.close();
	// Compute gradient
	(*gp)[0] = 0.0; (*gp)[1] = 0.0;
	for(uint i=0;i<n;i++){
	  (*gp)[0] += ((*Ip)[i]-(*Imeas_)[i])*(*sensIsp)[i];
	  (*gp)[1] += ((*Ip)[i]-(*Imeas_)[i])*(*sensRsp)[i];	
	}      
      }
    }
    

 
    /*!
      \brief Compute the Hessian-vector product of the reduced objective function
      
      Hessian-times-vector computation.

      ---
     */
    void hessVec( Vector<Real> &hv, const Vector<Real> &v, const Vector<Real> &S, Real &tol ){

      using Teuchos::RCP; 
      using Teuchos::rcp;

      if(use_hessvec_==0){
<<<<<<< HEAD
	// Use finite-difference approximation
      	// Modification of parent class function that takes into accout different scale of components
      	RCP<const vector> vp = getVector(v);
      	RCP<const vector> Sp = getVector(S);
      	Real gtol = std::sqrt(ROL_EPSILON);
	
      	// Get Step Length                                                                                     
      	Real h = std::max(1.0,S.norm()/v.norm())*tol;
      	//Real h = 2.0/(v.norm()*v.norm())*tol;

      	// Find the scale of componenets of S
      	Real Is_scale = pow( 10,int( log10( (*Sp)[0] ) ) );                                           
      	Real Rs_scale = pow( 10,int( log10( (*Sp)[1] ) ) ); 
	// Apply scaling
      	Real h1 = Is_scale*h;
      	Real h2 = Rs_scale*h;
	
	// Compute Gradient at S                                                                               
      	RCP<V> g = S.clone();
      	gradient(*g,S,gtol);

      	// Compute New Step S + h*v                                                                            
	RCP<vector> Snewp = rcp( new vector(2, 0.0) );
      	SV Snew(Snewp);
      	(*Snewp)[0] = (*Sp)[0] + h1*(*vp)[0];
      	(*Snewp)[1] = (*Sp)[1] + h2*(*vp)[1];
      	
      	// Compute Gradient at x + h*v                                                                    
      	hv.zero();
      	gradient(hv,Snew,gtol);

      	// Compute Newton Quotient                                                                            
      	hv.axpy(-1.0,*g);
      	hv.scale(1.0/std::sqrt(h1*h1+h2*h2));
      }
      else if(use_hessvec_==1){
	RCP<vector> hvp = getVector(hv);
	RCP<const vector> vp = getVector(v);
	RCP<const vector> Sp = getVector(S);
	
	uint n = Imeas_->size();
=======
        Objective<Real>::hessVec(hv, v, S, tol);
      }
      else if(use_hessvec_==1){
	Teuchos::RCP<std::vector<Real> > hvp =
	  Teuchos::rcp_const_cast<std::vector<Real> >((Teuchos::dyn_cast<DualDiodeVector<Real> >(hv)).getVector());
	Teuchos::RCP<const std::vector<Real> > vp =
	  (Teuchos::dyn_cast<DiodeVector<Real> >(const_cast<Vector<Real> &>(v))).getVector();
	Teuchos::RCP<const std::vector<Real> > Sp =
	  (Teuchos::dyn_cast<DiodeVector<Real> >(const_cast<Vector<Real> &>(S))).getVector();
	
	int n = Imeas_->size();
	
	DiodeVector<Real> I( Teuchos::rcp( new std::vector<Real>(n,0.0) ) );
	Teuchos::RCP<std::vector<Real> > Ip =
	  Teuchos::rcp_const_cast<std::vector<Real> >((Teuchos::dyn_cast<DiodeVector<Real> >(I)).getVector());
>>>>>>> a82ac8f0
	
	SV I( rcp( new vector(n,0.0) ) );
	RCP<vector> Ip = getVector(I);

	// Solve state equation      
<<<<<<< HEAD
	solve_circuit(I,S);
	
	SV lambda( Teuchos::rcp( new vector(n,0.0) ) );
	RCP<vector> lambdap = getVector(lambda);
=======
	this->solve_circuit(I,S);
	
	DiodeVector<Real> lambda( Teuchos::rcp( new std::vector<Real>(n,0.0) ) );
	Teuchos::RCP<std::vector<Real> > lambdap =
	  Teuchos::rcp_const_cast<std::vector<Real> >((Teuchos::dyn_cast<DiodeVector<Real> >(lambda)).getVector());
>>>>>>> a82ac8f0
	
	// Solve adjoint equation
	solve_adjoint(lambda,I,S);
	
<<<<<<< HEAD
	SV w( rcp( new vector(n,0.0) ) );
	RCP<vector> wp = getVector(w);
=======
	DiodeVector<Real> w( Teuchos::rcp( new std::vector<Real>(n,0.0) ) );
	Teuchos::RCP<std::vector<Real> > wp =
	  Teuchos::rcp_const_cast<std::vector<Real> >((Teuchos::dyn_cast<DiodeVector<Real> >(w)).getVector());
>>>>>>> a82ac8f0
	
	// Solve state sensitivity equation
	for(uint i=0;i<n;i++){
	  (*wp)[i] = ( (*vp)[0] * diodeIs( (*Ip)[i],(*Vsrc_)[i],(*Sp)[0],(*Sp)[1] ) + (*vp)[1] * diodeRs( (*Ip)[i],(*Vsrc_)[i],(*Sp)[0],(*Sp)[1] ) ) / diodeI((*Ip)[i],(*Vsrc_)[i],(*Sp)[0],(*Sp)[1]);
	}
	
<<<<<<< HEAD
	SV p( rcp( new vector(n,0.0) ) );
	RCP<vector> pp = getVector(p);	

        // Solve for p
	for(uint j=0;j<n;j++){
=======
	DiodeVector<Real> p( Teuchos::rcp( new std::vector<Real>(n,0.0) ) );
	Teuchos::RCP<std::vector<Real> > pp =
	  Teuchos::rcp_const_cast<std::vector<Real> >((Teuchos::dyn_cast<DiodeVector<Real> >(p)).getVector());
	
	// Solve for p
	for(int j=0;j<n;j++){
>>>>>>> a82ac8f0
	  (*pp)[j] = ( (*wp)[j] + (*lambdap)[j] * diodeII( (*Ip)[j],(*Vsrc_)[j],(*Sp)[0],(*Sp)[1] ) * (*wp)[j] - (*lambdap)[j] * diodeIIs( (*Ip)[j],(*Vsrc_)[j],(*Sp)[0],(*Sp)[1] ) * (*vp)[0] - (*lambdap)[j] * diodeIRs( (*Ip)[j],(*Vsrc_)[j],(*Sp)[0],(*Sp)[1] ) * (*vp)[1] ) / diodeI( (*Ip)[j],(*Vsrc_)[j],(*Sp)[0],(*Sp)[1] );
	}
	
	// Assemble Hessian-vector product
	(*hvp)[0] = 0.0;(*hvp)[1] = 0.0;
	for(uint k=0;k<n;k++){
	  (*hvp)[0] += diodeIs( (*Ip)[k],(*Vsrc_)[k],(*Sp)[0],(*Sp)[1] ) * (*pp)[k] - (*lambdap)[k] * (*wp)[k] * diodeIIs( (*Ip)[k],(*Vsrc_)[k],(*Sp)[0],(*Sp)[1] ) + (*lambdap)[k] * (*vp)[0] * diodeIsIs( (*Ip)[k],(*Vsrc_)[k],(*Sp)[0],(*Sp)[1] ) + (*lambdap)[k] * (*vp)[1] * diodeIsRs( (*Ip)[k],(*Vsrc_)[k],(*Sp)[0],(*Sp)[1] );
	  (*hvp)[1] += diodeRs( (*Ip)[k],(*Vsrc_)[k],(*Sp)[0],(*Sp)[1] ) * (*pp)[k] - (*lambdap)[k] * (*wp)[k] * diodeIRs( (*Ip)[k],(*Vsrc_)[k],(*Sp)[0],(*Sp)[1] ) + (*lambdap)[k] * (*vp)[0] * diodeIsRs( (*Ip)[k],(*Vsrc_)[k],(*Sp)[0],(*Sp)[1] ) + (*lambdap)[k] * (*vp)[1] * diodeRsRs( (*Ip)[k],(*Vsrc_)[k],(*Sp)[0],(*Sp)[1] );
	}
      }
      else if(use_hessvec_==2){
	//Gauss-Newton approximation
<<<<<<< HEAD
	RCP<vector> hvp = getVector(hv);
	RCP<const vector> vp = getVector(v);
	RCP<const vector> Sp = getVector(S);
=======
	Teuchos::RCP<std::vector<Real> > hvp =
          Teuchos::rcp_const_cast<std::vector<Real> >((Teuchos::dyn_cast<DualDiodeVector<Real> >(hv)).getVector());
	Teuchos::RCP<const std::vector<Real> > vp =
          (Teuchos::dyn_cast<DiodeVector<Real> >(const_cast<Vector<Real> &>(v))).getVector();
	Teuchos::RCP<const std::vector<Real> > Sp =
          (Teuchos::dyn_cast<DiodeVector<Real> >(const_cast<Vector<Real> &>(S))).getVector();
>>>>>>> a82ac8f0
	
        uint n = Imeas_->size();

<<<<<<< HEAD
        SV I( rcp( new vector(n,0.0) ) );
	RCP<vector> Ip = getVector(I);
=======
        DiodeVector<Real> I( Teuchos::rcp( new std::vector<Real>(n,0.0) ) );
	Teuchos::RCP<std::vector<Real> > Ip =
          Teuchos::rcp_const_cast<std::vector<Real> >((Teuchos::dyn_cast<DiodeVector<Real> >(I)).getVector());
>>>>>>> a82ac8f0

        // Solve state equation                                                                                
        solve_circuit(I,S);

	// Compute sensitivities
<<<<<<< HEAD
	SV sensIs( rcp( new vector(n,0.0) ) );
        SV sensRs( rcp( new vector(n,0.0) ) );
        // Solve sensitivity equations                                                                          
        solve_sensitivity_Is(sensIs,I,S);
        solve_sensitivity_Rs(sensRs,I,S);
	RCP<vector> sensIsp = getVector(sensIs); 
        RCP<vector> sensRsp = getVector(sensRs);	
 
        // Compute approximate Hessian
=======
	DiodeVector<Real> sensIs( Teuchos::rcp( new std::vector<Real>(n,0.0) ) );
        DiodeVector<Real> sensRs( Teuchos::rcp( new std::vector<Real>(n,0.0) ) );
        // Solve sensitivity equations                                                                          
        this->solve_sensitivity_Is(sensIs,I,S);
        this->solve_sensitivity_Rs(sensRs,I,S);
	Teuchos::RCP<std::vector<Real> > sensIsp = Teuchos::rcp_const_cast<std::vector<Real> >((Teuchos::dyn_cast<DiodeVector<Real> >(sensIs)).getVector());
	Teuchos::RCP<std::vector<Real> > sensRsp = Teuchos::rcp_const_cast<std::vector<Real> >((Teuchos::dyn_cast<DiodeVector<Real> >(sensRs)).getVector());
	
	// Compute approximate Hessian
>>>>>>> a82ac8f0
	Real H11 = 0.0; Real H12 = 0.0; Real H22 = 0.0;
	for(uint k=0;k<n;k++){
	  H11 += (*sensIsp)[k]*(*sensIsp)[k];
	  H12 += (*sensIsp)[k]*(*sensRsp)[k];
	  H22 += (*sensRsp)[k]*(*sensRsp)[k];
	}
	
	// Compute approximate Hessian-times-vector
	(*hvp)[0] = H11*(*vp)[0] + H12*(*vp)[1];
	(*hvp)[1] = H12*(*vp)[0] + H22*(*vp)[1];
      }
      else{
	ROL::Objective<Real>::hessVec( hv, v, S, tol ); // Use parent class function	
      }
    }

    /*!
      \brief Generate data to plot objective function

      Generates a file with three columns - Is value, Rs value, objective value. To plot with gnuplot type:
      gnuplot;
      set dgrid3d 100,100;
      set hidden3d;
      splot "Objective.dat" u 1:2:3 with lines;

      ---
     */
    void generate_plot(Real Is_lo, Real Is_up, Real Is_step, Real Rs_lo, Real Rs_up, Real Rs_step){
<<<<<<< HEAD
      using Teuchos::RCP;
      using Teuchos::rcp;
      RCP<vector> S_rcp = rcp(new vector(2,0.0) );
      SV S(S_rcp);
=======
      Teuchos::RCP<std::vector<double> > S_rcp = Teuchos::rcp(new std::vector<double>(2,0.0) );
      DiodeVector<double> S(S_rcp);
>>>>>>> a82ac8f0
      std::ofstream output ("Objective.dat");

      Real Is = 0.0;
      Real Rs = 0.0;
      Real val = 0.0;
      Real tol = 1.e-16;
      int n = (Is_up-Is_lo)/Is_step + 1;
      int m = (Rs_up-Rs_lo)/Rs_step + 1;
      for(int i=0;i<n;i++){
	Is = Is_lo + i*Is_step;
	for(int j=0;j<m;j++){
	  Rs = Rs_lo + j*Rs_step;
	  (*S_rcp)[0] = Is;
	  (*S_rcp)[1] = Rs;
	  val = value(S,tol);
	  if(output.is_open()){
	    output << std::scientific << Is << " " << Rs << " " << val << "\n";
	  }
	}
      }
      output.close();
    }


  };


  // Vector space definitions:

  // Optimization space.
  template <class Real, class Element>
  class DiodeVector : public Vector<Real> {

  private:
    Teuchos::RCP<std::vector<Element> >  std_vec_;
    std::vector<Element> scaling_;
    mutable Teuchos::RCP<DualDiodeVector<Real> >  dual_vec_;

  public:

    DiodeVector(const Teuchos::RCP<std::vector<Element> > & std_vec) : std_vec_(std_vec), dual_vec_(Teuchos::null) {
      scaling_.resize(2);
      scaling_[0] = 1e24;
      scaling_[1] = 1e0;
    }

    void plus( const ROL::Vector<Real> &x ) {
      const DiodeVector & ex = Teuchos::dyn_cast<const DiodeVector>(x);
      const std::vector<Element> & xval = *(ex.getVector());
      unsigned dimension = std_vec_->size();
      for (unsigned i=0; i<dimension; i++) {
        (*std_vec_)[i] += xval[i];
      }
    }

    void scale( const Real alpha ) {
      unsigned dimension = std_vec_->size();
      for (unsigned i=0; i<dimension; i++) {
        (*std_vec_)[i] *= alpha;
      }
    }

    Real dot( const ROL::Vector<Real> &x ) const {
      Real val = 0;
      const DiodeVector & ex = Teuchos::dyn_cast<const DiodeVector>(x);
      const std::vector<Element> & xval = *(ex.getVector());
      unsigned dimension  = std_vec_->size();
      for (unsigned i=0; i<dimension; i++) {
        val += (*std_vec_)[i]*xval[i]*scaling_[i];
      }
      return val;
    }

    Real norm() const {
      Real val = 0;
      val = std::sqrt( dot(*this) );
      return val;
    }

    Teuchos::RCP<ROL::Vector<Real> > clone() const {
      return Teuchos::rcp( new DiodeVector( Teuchos::rcp( new std::vector<Element>(std_vec_->size()) ) ) );
    }

    Teuchos::RCP<const std::vector<Element> > getVector() const {
      return std_vec_;
    }

    Teuchos::RCP<std::vector<Element> > getVector() {
      return std_vec_;
    }

    Teuchos::RCP<ROL::Vector<Real> > basis( const int i ) const {
      Teuchos::RCP<DiodeVector> e = Teuchos::rcp( new DiodeVector( Teuchos::rcp(new std::vector<Element>(std_vec_->size(), 0.0)) ) );
      (const_cast <std::vector<Element> &> (*e->getVector()))[i]= 1.0;
      return e;
    }

    int dimension() const {return std_vec_->size();}

    const ROL::Vector<Real> & dual() const {
      std::vector<Element> tmp_vec(*std_vec_);
      tmp_vec[0] *= scaling_[0];
      tmp_vec[1] *= scaling_[1];
      dual_vec_ = Teuchos::rcp( new DualDiodeVector<Real>( Teuchos::rcp( new std::vector<Element>(tmp_vec) ) ) );
      return *dual_vec_;
    }

  }; // class DiodeVector


  // Dual optimization space.
  template <class Real, class Element>
  class DualDiodeVector : public ROL::Vector<Real> {

  private:
    Teuchos::RCP<std::vector<Element> >  std_vec_;
    std::vector<Element> scaling_;
    mutable Teuchos::RCP<DiodeVector<Real> >  dual_vec_;

  public:

    DualDiodeVector(const Teuchos::RCP<std::vector<Element> > & std_vec) : std_vec_(std_vec), dual_vec_(Teuchos::null) {
      scaling_.resize(2);
      scaling_[0] = 1e-24;
      scaling_[1] = 1e0;
    }

    void plus( const ROL::Vector<Real> &x ) {
      const DualDiodeVector & ex = Teuchos::dyn_cast<const DualDiodeVector>(x);
      const std::vector<Element> & xval = *(ex.getVector());
      unsigned dimension  = std_vec_->size();
      for (unsigned i=0; i<dimension; i++) {
        (*std_vec_)[i] += xval[i];
      }
    }

    void scale( const Real alpha ) {
      unsigned dimension = std_vec_->size();
      for (unsigned i=0; i<dimension; i++) {
        (*std_vec_)[i] *= alpha;
      }
    }

    Real dot( const ROL::Vector<Real> &x ) const {
      Real val = 0;
      const DualDiodeVector & ex = Teuchos::dyn_cast<const DualDiodeVector>(x);
      const std::vector<Element> & xval = *(ex.getVector());
      unsigned dimension  = std_vec_->size();
      for (unsigned i=0; i<dimension; i++) {
        val += (*std_vec_)[i]*xval[i]*scaling_[i];
      }
      return val;
    }

    Real norm() const {
      Real val = 0;
      val = std::sqrt( dot(*this) );
      return val;
    }

    Teuchos::RCP<ROL::Vector<Real> > clone() const {
      return Teuchos::rcp( new DualDiodeVector( Teuchos::rcp( new std::vector<Element>(std_vec_->size()) ) ) );
    }

    Teuchos::RCP<const std::vector<Element> > getVector() const {
      return std_vec_;
    }

    Teuchos::RCP<std::vector<Element> > getVector() {
      return std_vec_;
    }

    Teuchos::RCP<ROL::Vector<Real> > basis( const int i ) const {
      Teuchos::RCP<DualDiodeVector> e = Teuchos::rcp( new DualDiodeVector( Teuchos::rcp(new std::vector<Element>(std_vec_->size(), 0.0)) ) );
      (const_cast <std::vector<Element> &> (*e->getVector()))[i]= 1.0;
      return e;
    }

    int dimension() const {return std_vec_->size();}

    const ROL::Vector<Real> & dual() const {
      std::vector<Element> tmp_vec(*std_vec_);
      tmp_vec[0] *= scaling_[0];
      tmp_vec[1] *= scaling_[1];
      dual_vec_ = Teuchos::rcp( new DiodeVector<Real>( Teuchos::rcp( new std::vector<Element>(tmp_vec) ) ) );
      return *dual_vec_;
    }

}; // class DualDiodeVector


  
  /*! 
    \brief Bound constraints on optimization parameters


    ---
  */
  template<class Real>
  class BoundConstraint_DiodeCircuit : public BoundConstraint<Real> {
  private:
    /// Vector of lower bounds
    std::vector<Real> x_lo_;
    /// Vector of upper bounds
    std::vector<Real> x_up_;
    /// Half of the minimum distance between upper and lower bounds
    Real min_diff_;
    /// Scaling for the epsilon margin
    Real scale_;

    const Teuchos::RCP<std::vector<Real> > cast_vector(ROL::Vector<Real> &x) const {
      try {
        return (Teuchos::dyn_cast<DiodeVector<Real> >(x)).getVector();
      }
      catch (std::exception &e) {
        return (Teuchos::dyn_cast<DualDiodeVector<Real> >(x)).getVector();
      }
    }

    const Teuchos::RCP<const std::vector<Real> > cast_const_vector(const ROL::Vector<Real> &x) const {
      try {
        return (Teuchos::dyn_cast<const DiodeVector<Real> >(x)).getVector();
      }
      catch (std::exception &e) {
        return (Teuchos::dyn_cast<const DualDiodeVector<Real> >(x)).getVector();
      }
    }


  public:
    BoundConstraint_DiodeCircuit( Real scale, Real lo_Is, Real up_Is, Real lo_Rs, Real up_Rs ){
      x_lo_.push_back(lo_Is);
      x_lo_.push_back(lo_Rs);

      x_up_.push_back(up_Is);
      x_up_.push_back(up_Rs);

      scale_ = scale;
      min_diff_ = 0.5*std::min(x_up_[0]-x_lo_[0],x_up_[1]-x_lo_[1]);
    }
    void project( Vector<Real> &x ) {
      const Teuchos::RCP<std::vector<Real> > ex = cast_vector(x);
      (*ex)[0] = std::max(x_lo_[0],std::min(x_up_[0],(*ex)[0]));
      (*ex)[1] = std::max(x_lo_[1],std::min(x_up_[1],(*ex)[1]));
    }
    bool isFeasible( const Vector<Real> &x ) {
      const Teuchos::RCP<const std::vector<Real> > ex = cast_const_vector(x);
      return ((*ex)[0] >= this->x_lo_[0] && (*ex)[1] >= this->x_lo_[1] &&
              (*ex)[0] <= this->x_up_[0] && (*ex)[1] <= this->x_up_[1]);
    }
    void pruneLowerActive(Vector<Real> &v, const Vector<Real> &x, Real eps) {
      const Teuchos::RCP<const std::vector<Real> > ex = cast_const_vector(x);
      const Teuchos::RCP<std::vector<Real> > ev = cast_vector(v);
      Real epsn = std::min(this->scale_*eps,this->min_diff_);
      //epsn *= this->scale_;
      for ( int i = 0; i < 2; i++ ) {
        if ( ((*ex)[i] <= this->x_lo_[i]+epsn) ) {
          (*ev)[i] = 0.0;
        }
      }
    }
    void pruneUpperActive(Vector<Real> &v, const Vector<Real> &x, Real eps) {
      const Teuchos::RCP<const std::vector<Real> > ex = cast_const_vector(x);
      const Teuchos::RCP<std::vector<Real> > ev = cast_vector(v);
      Real epsn = std::min(this->scale_*eps,this->min_diff_);
      //epsn *= this->scale_;
      for ( int i = 0; i < 2; i++ ) {
        if ( ((*ex)[i] >= this->x_up_[i]-epsn) ) {
          (*ev)[i] = 0.0;
        }
      }
    }
    void pruneActive(Vector<Real> &v, const Vector<Real> &x, Real eps) {
      const Teuchos::RCP<const std::vector<Real> > ex = cast_const_vector(x);
      const Teuchos::RCP<std::vector<Real> > ev = cast_vector(v);
      Real epsn = std::min(this->scale_*eps,this->min_diff_);
      //epsn *= this->scale_;
      for ( int i = 0; i < 2; i++ ) {
        if ( ((*ex)[i] <= this->x_lo_[i]+epsn) ||
             ((*ex)[i] >= this->x_up_[i]-epsn) ) {
          (*ev)[i] = 0.0;
        }
      }
    }
    void pruneLowerActive(Vector<Real> &v, const Vector<Real> &g, const Vector<Real> &x, Real eps) {
      const Teuchos::RCP<const std::vector<Real> > ex = cast_const_vector(x);
      const Teuchos::RCP<const std::vector<Real> > eg = cast_const_vector(g);
      const Teuchos::RCP<std::vector<Real> > ev = cast_vector(v);
      Real epsn = std::min(this->scale_*eps,this->min_diff_);
      //epsn *= this->scale_;
      for ( int i = 0; i < 2; i++ ) {
        if ( ((*ex)[i] <= this->x_lo_[i]+epsn && (*eg)[i] > 0.0) ) {
          (*ev)[i] = 0.0;
        }
      }
    }
    void pruneUpperActive(Vector<Real> &v, const Vector<Real> &g, const Vector<Real> &x, Real eps) {
      const Teuchos::RCP<const std::vector<Real> > ex = cast_const_vector(x);
      const Teuchos::RCP<const std::vector<Real> > eg = cast_const_vector(g);
      const Teuchos::RCP<std::vector<Real> > ev = cast_vector(v);
      Real epsn = std::min(this->scale_*eps,this->min_diff_);
      //epsn *= this->scale_;
      for ( int i = 0; i < 2; i++ ) {
        if ( ((*ex)[i] >= this->x_up_[i]-epsn && (*eg)[i] < 0.0) ) {
          (*ev)[i] = 0.0;
        }
      }
    }
    void pruneActive(Vector<Real> &v, const Vector<Real> &g, const Vector<Real> &x, Real eps) {
      const Teuchos::RCP<const std::vector<Real> > ex = cast_const_vector(x);
      const Teuchos::RCP<const std::vector<Real> > eg = cast_const_vector(g);
      const Teuchos::RCP<std::vector<Real> > ev = cast_vector(v);
      Real epsn = std::min(this->scale_*eps,this->min_diff_);
      //epsn *= this->scale_;
      for ( int i = 0; i < 2; i++ ) {
        if ( ((*ex)[i] <= this->x_lo_[i]+epsn && (*eg)[i] > 0.0) ||
             ((*ex)[i] >= this->x_up_[i]-epsn && (*eg)[i] < 0.0) ) {
          (*ev)[i] = 0.0;
        }
      }
    }

    void setVectorToUpperBound( ROL::Vector<Real> &u ) {
      Teuchos::RCP<std::vector<Real> > us = Teuchos::rcp( new std::vector<Real>(2,0.0) );
      us->assign(this->x_up_.begin(),this->x_up_.end());
      Teuchos::RCP<ROL::Vector<Real> > up = Teuchos::rcp( new DiodeVector<Real>(us) );
      u.set(*up);
    }

    void setVectorToLowerBound( ROL::Vector<Real> &l ) {
      Teuchos::RCP<std::vector<Real> > ls = Teuchos::rcp( new std::vector<Real>(2,0.0) );
      ls->assign(this->x_lo_.begin(),this->x_lo_.end());
      Teuchos::RCP<ROL::Vector<Real> > lp = Teuchos::rcp( new DiodeVector<Real>(ls) );
      l.set(*lp);
    }
  };



  // template<class Real>
  // void getDiodeCircuit( Teuchos::RCP<Objective<Real> > &obj, Vector<Real> &x0, Vector<Real> &x ) {
  //   // Cast Initial Guess and Solution Vectors                                     
  //   Teuchos::RCP<std::vector<Real> > x0p =
  //     Teuchos::rcp_const_cast<std::vector<Real> >((Teuchos::dyn_cast<DiodeVector<Real> >(x0)).getVector());
  //   Teuchos::RCP<std::vector<Real> > xp =
  //     Teuchos::rcp_const_cast<std::vector<Real> >((Teuchos::dyn_cast<DiodeVector<Real> >(x)).getVector());

  //   int n = xp->size();

  //   // Resize Vectors                                                                                              
  //   n = 2;
  //   x0p->resize(n);
  //   xp->resize(n);

  //   // Instantiate Objective Function                                                                              
  //   obj = Teuchos::rcp( new Objective_DiodeCircuit<Real> (0.02585,0.0,1.0,1.e-2));
  //   //ROL::Objective_DiodeCircuit<Real> obj(0.02585,0.0,1.0,1.e-2);

  //   // Get Initial Guess
  //   (*x0p)[0] = 1.e-13;
  //   (*x0p)[1] = 0.2;
    
  //   // Get Solution
  //   (*xp)[0] = 1.e-12;
  //   (*xp)[1] = 0.25;
    
  // }


} //end namespace ZOO
} //end namespace ROL

#endif<|MERGE_RESOLUTION|>--- conflicted
+++ resolved
@@ -37,19 +37,19 @@
   template<class Real>
   class Objective_DiodeCircuit : public Objective<Real> {
 
-  typedef std::vector<Real>  vector;
-  typedef Vector<Real>       V;
-  typedef StdVector<Real>    SV;  
-
-  typedef typename vector::size_type uint;
+    typedef std::vector<Real>  vector;
+    typedef Vector<Real>       V;
+    typedef DiodeVector<Real>  DV;
+   
+    typedef typename vector::size_type uint;
 
   private:
     /// Thermal voltage (constant)
     Real Vth_; 
     /// Vector of measured currents in DC analysis (data)
-    Teuchos::RCP<vector> Imeas_;
+    Teuchos::RCP<std::vector<Real> > Imeas_;
     /// Vector of source voltages in DC analysis (input) 
-    Teuchos::RCP<vector> Vsrc_; 
+    Teuchos::RCP<std::vector<Real> > Vsrc_; 
     /// If true, use Lambert-W function to solve circuit, else use Newton's method.
     bool lambertw_; 
     /// Percentage of noise to add to measurements; if 0.0 - no noise.
@@ -60,14 +60,13 @@
     int use_hessvec_;
   
     Teuchos::RCP<const vector> getVector( const V& x ) {
-      using Teuchos::dyn_cast;
-      using Teuchos::getConst;
-      return dyn_cast<const SV>(getConst(x)).getVector();
+      using Teuchos::dyn_cast;  using Teuchos::getConst;
+      return dyn_cast<const DV>(getConst(x)).getVector();
     }
 
     Teuchos::RCP<vector> getVector( V& x ) {
       using Teuchos::dyn_cast;
-      return dyn_cast<SV>(x).getVector();
+      return dyn_cast<DV>(x).getVector(); 
     }
 
   public:
@@ -85,8 +84,8 @@
       use_adjoint_ = use_adjoint;
       use_hessvec_ = use_hessvec;
       int n = (Vsrc_max-Vsrc_min)/Vsrc_step + 1;
-      Vsrc_ = Teuchos::rcp(new vector(n,0.0));
-      Imeas_ = Teuchos::rcp(new vector(n,0.0));
+      Vsrc_ = Teuchos::rcp(new std::vector<Real>(n,0.0));
+      Imeas_ = Teuchos::rcp(new std::vector<Real>(n,0.0));
       std::ofstream output ("Measurements.dat");
       Real left = 0.0; Real right = 1.0;
       if(lambertw_){
@@ -141,8 +140,8 @@
       for(int k=0;std::getline(input_file,line);++k){dim=k;} // count number of lines
       input_file.clear(); // reset to beginning of file
       input_file.seekg(0,std::ios::beg); 
-      Vsrc_ = Teuchos::rcp(new vector(dim,0.0));
-      Imeas_ = Teuchos::rcp(new vector(dim,0.0));
+      Vsrc_ = Teuchos::rcp(new std::vector<Real>(dim,0.0));
+      Imeas_ = Teuchos::rcp(new std::vector<Real>(dim,0.0));
       double Vsrc, Imeas;
       std::cout << "Using input file to generate data." << "\n";
       for(int i=0;i<dim;i++){
@@ -389,24 +388,16 @@
 
     //! Solve circuit given optimization parameters Is and Rs
     void solve_circuit(Vector<Real> &I, const Vector<Real> &S){
-<<<<<<< HEAD
-
-      using Teuchos::RCP;  
+      using Teuchos::RCP;
       RCP<vector> Ip = getVector(I);
       RCP<const vector> Sp = getVector(S);
-=======
-      Teuchos::RCP<std::vector<Real> > Ip =
-        Teuchos::rcp_const_cast<std::vector<Real> >((Teuchos::dyn_cast<DiodeVector<Real> >(I)).getVector());
-      Teuchos::RCP<const std::vector<Real> > Sp =
-        (Teuchos::dyn_cast<DiodeVector<Real> >(const_cast<Vector<Real> &>(S))).getVector();
->>>>>>> a82ac8f0
-
-      int n = Ip->size();
+
+      uint n = Ip->size();
       
       if(lambertw_){
 	// Using Lambert-W function
 	Real lambval;
-	for(int i=0;i<n;i++){
+	for(uint i=0;i<n;i++){
 	  lambval = lambertWCurrent((*Sp)[0],(*Sp)[1],(*Vsrc_)[i]);
 	  (*Ip)[i] = lambval;
 	}
@@ -414,7 +405,7 @@
       else{	
 	// Using Newton's method      
 	Real I0 = 1.e-12; // Initial guess for Newton
-	for(int i=0;i<n;i++){
+	for(uint i=0;i<n;i++){
 	  (*Ip)[i] = Newton(I0,(*Vsrc_)[i],(*Sp)[0],(*Sp)[1]);
 	}
       }
@@ -429,23 +420,11 @@
       ---
      */
     Real value(const Vector<Real> &S, Real &tol){
-<<<<<<< HEAD
-
-      using Teuchos::RCP;
-      using Teuchos::rcp;
+      using Teuchos::RCP;  using Teuchos::rcp;
       RCP<const vector> Sp = getVector(S);
-
       uint n = Imeas_->size();
-      SV I( rcp( new vector(n,0.0) ) );
+      DV I( rcp( new vector(n,0.0) ) );
       RCP<vector> Ip = getVector(I);
-=======
-      Teuchos::RCP<const std::vector<Real> > Sp =
-        (Teuchos::dyn_cast<DiodeVector<Real> >(const_cast<Vector<Real> &>(S))).getVector();
-      int n = Imeas_->size();
-      DiodeVector<Real> I( Teuchos::rcp( new std::vector<Real>(n,0.0) ) );
-      Teuchos::RCP<std::vector<Real> > Ip =
-        Teuchos::rcp_const_cast<std::vector<Real> >((Teuchos::dyn_cast<DiodeVector<Real> >(I)).getVector());
->>>>>>> a82ac8f0
 
       // Solve state equation
       solve_circuit(I,S);
@@ -465,27 +444,14 @@
      ---
      */
     void solve_adjoint(Vector<Real> &lambda, const Vector<Real> &I, const Vector<Real> &S){
-     
+      
       using Teuchos::RCP;
       RCP<vector> lambdap = getVector(lambda);
       RCP<const vector> Ip = getVector(I);
       RCP<const vector> Sp = getVector(S);
       
-<<<<<<< HEAD
       uint n = Ip->size();
       for(uint i=0;i<n;i++){
-=======
-      Teuchos::RCP<std::vector<Real> > lambdap =
-        Teuchos::rcp_const_cast<std::vector<Real> >((Teuchos::dyn_cast<DiodeVector<Real> >(lambda)).getVector());
-      
-      Teuchos::RCP<const std::vector<Real> > Ip =
-        (Teuchos::dyn_cast<DiodeVector<Real> >(const_cast<Vector<Real> &>(I))).getVector();
-      Teuchos::RCP<const std::vector<Real> > Sp =
-        (Teuchos::dyn_cast<DiodeVector<Real> >(const_cast<Vector<Real> &>(S))).getVector();
-      
-      int n = Ip->size();
-      for(int i=0;i<n;i++){
->>>>>>> a82ac8f0
         (*lambdap)[i] = ((*Imeas_)[i]-(*Ip)[i])/diodeI((*Ip)[i],(*Vsrc_)[i],(*Sp)[0],(*Sp)[1]);
       }
     }
@@ -498,103 +464,60 @@
       ---
     */
     void solve_sensitivity_Is(Vector<Real> &sens, const Vector<Real> &I, const Vector<Real> &S){
-      
-<<<<<<< HEAD
-      using Teuchos::RCP; 
+ 
+      using Teuchos::RCP;
+      RCP<vector> sensp = getVector(sens);
+      RCP<const vector> Ip = getVector(I);
+      RCP<const vector> Sp = getVector(S);     
+      
+      uint n = Ip->size();
+      for(uint i=0;i<n;i++){
+        (*sensp)[i] = -diodeIs((*Ip)[i],(*Vsrc_)[i],(*Sp)[0],(*Sp)[1])/diodeI((*Ip)[i],(*Vsrc_)[i],(*Sp)[0],(*Sp)[1]);
+      }
+    }
+    
+    /*!
+      \brief Solve the sensitivity equation wrt Rs
+      
+      Computes sensitivity \f[\frac{\partial I}{\partial Rs}\f]
+      
+      ---
+    */
+    void solve_sensitivity_Rs(Vector<Real> &sens, const Vector<Real> &I, const Vector<Real> &S){
+           
+      using Teuchos::RCP;
       RCP<vector> sensp = getVector(sens);
       RCP<const vector> Ip = getVector(I);
       RCP<const vector> Sp = getVector(S);
-=======
-      Teuchos::RCP<std::vector<Real> > sensp =
-        Teuchos::rcp_const_cast<std::vector<Real> >((Teuchos::dyn_cast<DiodeVector<Real> >(sens)).getVector());
-      Teuchos::RCP<const std::vector<Real> > Ip =
-        (Teuchos::dyn_cast<DiodeVector<Real> >(const_cast<Vector<Real> &>(I))).getVector();
-      Teuchos::RCP<const std::vector<Real> > Sp =
-        (Teuchos::dyn_cast<DiodeVector<Real> >(const_cast<Vector<Real> &>(S))).getVector();
->>>>>>> a82ac8f0
       
       uint n = Ip->size();
       for(uint i=0;i<n;i++){
-        (*sensp)[i] = -diodeIs((*Ip)[i],(*Vsrc_)[i],(*Sp)[0],(*Sp)[1])/diodeI((*Ip)[i],(*Vsrc_)[i],(*Sp)[0],(*Sp)[1]);
-      }
-    }
-    
-    /*!
-      \brief Solve the sensitivity equation wrt Rs
-      
-      Computes sensitivity \f[\frac{\partial I}{\partial Rs}\f]
-      
-      ---
-    */
-    void solve_sensitivity_Rs(Vector<Real> &sens, const Vector<Real> &I, const Vector<Real> &S){
-
-      using Teuchos::RCP;       
-      RCP<vector> sensp = getVector(sens);
-      RCP<const vector> Ip = getVector(I);
-      RCP<const vector> Sp = getVector(S);
-      
-<<<<<<< HEAD
-      uint n = Ip->size();
-      for(uint i=0;i<n;i++){
-=======
-      Teuchos::RCP<std::vector<Real> > sensp =
-        Teuchos::rcp_const_cast<std::vector<Real> >((Teuchos::dyn_cast<DiodeVector<Real> >(sens)).getVector());
-      Teuchos::RCP<const std::vector<Real> > Ip =
-        (Teuchos::dyn_cast<DiodeVector<Real> >(const_cast<Vector<Real> &>(I))).getVector();
-      Teuchos::RCP<const std::vector<Real> > Sp =
-        (Teuchos::dyn_cast<DiodeVector<Real> >(const_cast<Vector<Real> &>(S))).getVector();
-      
-      int n = Ip->size();
-      for(int i=0;i<n;i++){
->>>>>>> a82ac8f0
         (*sensp)[i] = -diodeRs((*Ip)[i],(*Vsrc_)[i],(*Sp)[0],(*Sp)[1])/diodeI((*Ip)[i],(*Vsrc_)[i],(*Sp)[0],(*Sp)[1]);
       }
     }
     
     //! Compute the gradient of the reduced objective function either using adjoint or using sensitivities
     void gradient(Vector<Real> &g, const Vector<Real> &S, Real &tol){
-<<<<<<< HEAD
-
-      using Teuchos::RCP;
-      using Teuchos::rcp;
-
-      RCP<vector> gp = getVector(g); 
+
+      using Teuchos::RCP;  using Teuchos::rcp;
+      RCP<vector> gp = getVector(g);
       RCP<const vector> Sp = getVector(S);
-
+      
       uint n = Imeas_->size();
-=======
-      
-      Teuchos::RCP<std::vector<Real> > gp =
-        Teuchos::rcp_const_cast<std::vector<Real> >((Teuchos::dyn_cast<DualDiodeVector<Real> >(g)).getVector());
-      Teuchos::RCP<const std::vector<Real> > Sp =
-        (Teuchos::dyn_cast<DiodeVector<Real> >(const_cast<Vector<Real> &>(S))).getVector();
-
-      int n = Imeas_->size();
-      
-      DiodeVector<Real> I( Teuchos::rcp( new std::vector<Real>(n,0.0) ) );
-      Teuchos::RCP<std::vector<Real> > Ip =
-        Teuchos::rcp_const_cast<std::vector<Real> >((Teuchos::dyn_cast<DiodeVector<Real> >(I)).getVector());
->>>>>>> a82ac8f0
-      
-      SV I( rcp( new vector(n,0.0) ) );
-      RCP<vector> Ip = getVector(I);    
- 
+      
+      DV I( rcp( new vector(n,0.0) ) );
+      RCP<vector> Ip = getVector(I);
+      
       // Solve state equation      
       solve_circuit(I,S);
       
       if(use_adjoint_){      
 	// Compute the gradient of the reduced objective function using adjoint computation
-<<<<<<< HEAD
-	SV lambda( Teuchos::rcp( new vector(n,0.0) ) );
-	RCP<vector> lambdap = getVector(lambda);
-=======
-	DiodeVector<Real> lambda( Teuchos::rcp( new std::vector<Real>(n,0.0) ) );
-	Teuchos::RCP<std::vector<Real> > lambdap =
-	  Teuchos::rcp_const_cast<std::vector<Real> >((Teuchos::dyn_cast<DiodeVector<Real> >(lambda)).getVector());
->>>>>>> a82ac8f0
+	DV lambda( rcp( new vector(n,0.0) ) );
+        RCP<vector> lambdap = getVector(lambda);
 	
 	// Solve adjoint equation
-        solve_adjoint(lambda,I,S);
+	solve_adjoint(lambda,I,S);
       
 	// Compute gradient
 	(*gp)[0] = 0.0; (*gp)[1] = 0.0;
@@ -605,28 +528,16 @@
       }
       else{
 	// Compute the gradient of the reduced objective function using sensitivities
-<<<<<<< HEAD
-	SV sensIs( rcp( new vector(n,0.0) ) );
-	SV sensRs( rcp( new vector(n,0.0) ) );
-
+	DV sensIs( rcp( new vector(n,0.0) ) );
+	DV sensRs( rcp( new vector(n,0.0) ) );
 	// Solve sensitivity equations
 	solve_sensitivity_Is(sensIs,I,S);
 	solve_sensitivity_Rs(sensRs,I,S);
-=======
-	DiodeVector<Real> sensIs( Teuchos::rcp( new std::vector<Real>(n,0.0) ) );
-	DiodeVector<Real> sensRs( Teuchos::rcp( new std::vector<Real>(n,0.0) ) );
-	// Solve sensitivity equations
-	this->solve_sensitivity_Is(sensIs,I,S);
-	this->solve_sensitivity_Rs(sensRs,I,S);
-	
-	Teuchos::RCP<std::vector<Real> > sensIsp = Teuchos::rcp_const_cast<std::vector<Real> >((Teuchos::dyn_cast<DiodeVector<Real> >(sensIs)).getVector());
-	Teuchos::RCP<std::vector<Real> > sensRsp = Teuchos::rcp_const_cast<std::vector<Real> >((Teuchos::dyn_cast<DiodeVector<Real> >(sensRs)).getVector());
->>>>>>> a82ac8f0
-	
-	RCP<vector> sensIsp = getVector(sensIs); 
-        RCP<vector> sensRsp = getVector(sensRs);	
-
-        // Write sensitivities into file
+	
+        RCP<vector> sensIsp = getVector(sensIs);
+        RCP<vector> sensRsp = getVector(sensRs);
+
+	// Write sensitivities into file
 	std::ofstream output ("Sensitivities.dat");
 	for(uint k=0;k<n;k++){
 	  if(output.is_open()){
@@ -654,118 +565,43 @@
      */
     void hessVec( Vector<Real> &hv, const Vector<Real> &v, const Vector<Real> &S, Real &tol ){
 
-      using Teuchos::RCP; 
-      using Teuchos::rcp;
+      using Teuchos::RCP;  using Teuchos::rcp;    
 
       if(use_hessvec_==0){
-<<<<<<< HEAD
-	// Use finite-difference approximation
-      	// Modification of parent class function that takes into accout different scale of components
-      	RCP<const vector> vp = getVector(v);
-      	RCP<const vector> Sp = getVector(S);
-      	Real gtol = std::sqrt(ROL_EPSILON);
-	
-      	// Get Step Length                                                                                     
-      	Real h = std::max(1.0,S.norm()/v.norm())*tol;
-      	//Real h = 2.0/(v.norm()*v.norm())*tol;
-
-      	// Find the scale of componenets of S
-      	Real Is_scale = pow( 10,int( log10( (*Sp)[0] ) ) );                                           
-      	Real Rs_scale = pow( 10,int( log10( (*Sp)[1] ) ) ); 
-	// Apply scaling
-      	Real h1 = Is_scale*h;
-      	Real h2 = Rs_scale*h;
-	
-	// Compute Gradient at S                                                                               
-      	RCP<V> g = S.clone();
-      	gradient(*g,S,gtol);
-
-      	// Compute New Step S + h*v                                                                            
-	RCP<vector> Snewp = rcp( new vector(2, 0.0) );
-      	SV Snew(Snewp);
-      	(*Snewp)[0] = (*Sp)[0] + h1*(*vp)[0];
-      	(*Snewp)[1] = (*Sp)[1] + h2*(*vp)[1];
-      	
-      	// Compute Gradient at x + h*v                                                                    
-      	hv.zero();
-      	gradient(hv,Snew,gtol);
-
-      	// Compute Newton Quotient                                                                            
-      	hv.axpy(-1.0,*g);
-      	hv.scale(1.0/std::sqrt(h1*h1+h2*h2));
+        Objective<Real>::hessVec(hv, v, S, tol);
       }
       else if(use_hessvec_==1){
-	RCP<vector> hvp = getVector(hv);
-	RCP<const vector> vp = getVector(v);
-	RCP<const vector> Sp = getVector(S);
+        RCP<vector> hvp = getVector(hv);
+        RCP<const vector> vp = getVector(v);
+        RCP<const vector> Sp = getVector(S);
 	
 	uint n = Imeas_->size();
-=======
-        Objective<Real>::hessVec(hv, v, S, tol);
-      }
-      else if(use_hessvec_==1){
-	Teuchos::RCP<std::vector<Real> > hvp =
-	  Teuchos::rcp_const_cast<std::vector<Real> >((Teuchos::dyn_cast<DualDiodeVector<Real> >(hv)).getVector());
-	Teuchos::RCP<const std::vector<Real> > vp =
-	  (Teuchos::dyn_cast<DiodeVector<Real> >(const_cast<Vector<Real> &>(v))).getVector();
-	Teuchos::RCP<const std::vector<Real> > Sp =
-	  (Teuchos::dyn_cast<DiodeVector<Real> >(const_cast<Vector<Real> &>(S))).getVector();
-	
-	int n = Imeas_->size();
-	
-	DiodeVector<Real> I( Teuchos::rcp( new std::vector<Real>(n,0.0) ) );
-	Teuchos::RCP<std::vector<Real> > Ip =
-	  Teuchos::rcp_const_cast<std::vector<Real> >((Teuchos::dyn_cast<DiodeVector<Real> >(I)).getVector());
->>>>>>> a82ac8f0
-	
-	SV I( rcp( new vector(n,0.0) ) );
+	
+	DV I( rcp( new vector(n,0.0) ) );
 	RCP<vector> Ip = getVector(I);
-
+	
 	// Solve state equation      
-<<<<<<< HEAD
 	solve_circuit(I,S);
 	
-	SV lambda( Teuchos::rcp( new vector(n,0.0) ) );
+	DV lambda( rcp( new vector(n,0.0) ) );
 	RCP<vector> lambdap = getVector(lambda);
-=======
-	this->solve_circuit(I,S);
-	
-	DiodeVector<Real> lambda( Teuchos::rcp( new std::vector<Real>(n,0.0) ) );
-	Teuchos::RCP<std::vector<Real> > lambdap =
-	  Teuchos::rcp_const_cast<std::vector<Real> >((Teuchos::dyn_cast<DiodeVector<Real> >(lambda)).getVector());
->>>>>>> a82ac8f0
 	
 	// Solve adjoint equation
 	solve_adjoint(lambda,I,S);
 	
-<<<<<<< HEAD
-	SV w( rcp( new vector(n,0.0) ) );
+	DV w( rcp( new vector(n,0.0) ) );
 	RCP<vector> wp = getVector(w);
-=======
-	DiodeVector<Real> w( Teuchos::rcp( new std::vector<Real>(n,0.0) ) );
-	Teuchos::RCP<std::vector<Real> > wp =
-	  Teuchos::rcp_const_cast<std::vector<Real> >((Teuchos::dyn_cast<DiodeVector<Real> >(w)).getVector());
->>>>>>> a82ac8f0
 	
 	// Solve state sensitivity equation
 	for(uint i=0;i<n;i++){
 	  (*wp)[i] = ( (*vp)[0] * diodeIs( (*Ip)[i],(*Vsrc_)[i],(*Sp)[0],(*Sp)[1] ) + (*vp)[1] * diodeRs( (*Ip)[i],(*Vsrc_)[i],(*Sp)[0],(*Sp)[1] ) ) / diodeI((*Ip)[i],(*Vsrc_)[i],(*Sp)[0],(*Sp)[1]);
 	}
 	
-<<<<<<< HEAD
-	SV p( rcp( new vector(n,0.0) ) );
-	RCP<vector> pp = getVector(p);	
-
-        // Solve for p
+	DV p( rcp( new vector(n,0.0) ) );
+	RCP<vector> pp = getVector(p);
+	
+	// Solve for p
 	for(uint j=0;j<n;j++){
-=======
-	DiodeVector<Real> p( Teuchos::rcp( new std::vector<Real>(n,0.0) ) );
-	Teuchos::RCP<std::vector<Real> > pp =
-	  Teuchos::rcp_const_cast<std::vector<Real> >((Teuchos::dyn_cast<DiodeVector<Real> >(p)).getVector());
-	
-	// Solve for p
-	for(int j=0;j<n;j++){
->>>>>>> a82ac8f0
 	  (*pp)[j] = ( (*wp)[j] + (*lambdap)[j] * diodeII( (*Ip)[j],(*Vsrc_)[j],(*Sp)[0],(*Sp)[1] ) * (*wp)[j] - (*lambdap)[j] * diodeIIs( (*Ip)[j],(*Vsrc_)[j],(*Sp)[0],(*Sp)[1] ) * (*vp)[0] - (*lambdap)[j] * diodeIRs( (*Ip)[j],(*Vsrc_)[j],(*Sp)[0],(*Sp)[1] ) * (*vp)[1] ) / diodeI( (*Ip)[j],(*Vsrc_)[j],(*Sp)[0],(*Sp)[1] );
 	}
 	
@@ -778,55 +614,29 @@
       }
       else if(use_hessvec_==2){
 	//Gauss-Newton approximation
-<<<<<<< HEAD
 	RCP<vector> hvp = getVector(hv);
-	RCP<const vector> vp = getVector(v);
-	RCP<const vector> Sp = getVector(S);
-=======
-	Teuchos::RCP<std::vector<Real> > hvp =
-          Teuchos::rcp_const_cast<std::vector<Real> >((Teuchos::dyn_cast<DualDiodeVector<Real> >(hv)).getVector());
-	Teuchos::RCP<const std::vector<Real> > vp =
-          (Teuchos::dyn_cast<DiodeVector<Real> >(const_cast<Vector<Real> &>(v))).getVector();
-	Teuchos::RCP<const std::vector<Real> > Sp =
-          (Teuchos::dyn_cast<DiodeVector<Real> >(const_cast<Vector<Real> &>(S))).getVector();
->>>>>>> a82ac8f0
+        RCP<const vector> vp = getVector(v);
+        RCP<const vector> Sp = getVector(S);
 	
         uint n = Imeas_->size();
 
-<<<<<<< HEAD
-        SV I( rcp( new vector(n,0.0) ) );
+        DV I( rcp( new vector(n,0.0) ) );
 	RCP<vector> Ip = getVector(I);
-=======
-        DiodeVector<Real> I( Teuchos::rcp( new std::vector<Real>(n,0.0) ) );
-	Teuchos::RCP<std::vector<Real> > Ip =
-          Teuchos::rcp_const_cast<std::vector<Real> >((Teuchos::dyn_cast<DiodeVector<Real> >(I)).getVector());
->>>>>>> a82ac8f0
 
         // Solve state equation                                                                                
         solve_circuit(I,S);
 
 	// Compute sensitivities
-<<<<<<< HEAD
-	SV sensIs( rcp( new vector(n,0.0) ) );
-        SV sensRs( rcp( new vector(n,0.0) ) );
+	DV sensIs( rcp( new vector(n,0.0) ) );
+        DV sensRs( rcp( new vector(n,0.0) ) );
+
         // Solve sensitivity equations                                                                          
         solve_sensitivity_Is(sensIs,I,S);
         solve_sensitivity_Rs(sensRs,I,S);
-	RCP<vector> sensIsp = getVector(sensIs); 
-        RCP<vector> sensRsp = getVector(sensRs);	
- 
-        // Compute approximate Hessian
-=======
-	DiodeVector<Real> sensIs( Teuchos::rcp( new std::vector<Real>(n,0.0) ) );
-        DiodeVector<Real> sensRs( Teuchos::rcp( new std::vector<Real>(n,0.0) ) );
-        // Solve sensitivity equations                                                                          
-        this->solve_sensitivity_Is(sensIs,I,S);
-        this->solve_sensitivity_Rs(sensRs,I,S);
-	Teuchos::RCP<std::vector<Real> > sensIsp = Teuchos::rcp_const_cast<std::vector<Real> >((Teuchos::dyn_cast<DiodeVector<Real> >(sensIs)).getVector());
-	Teuchos::RCP<std::vector<Real> > sensRsp = Teuchos::rcp_const_cast<std::vector<Real> >((Teuchos::dyn_cast<DiodeVector<Real> >(sensRs)).getVector());
+	RCP<vector> sensIsp = getVector(sensIs);
+	RCP<vector> sensRsp = getVector(sensRs);
 	
 	// Compute approximate Hessian
->>>>>>> a82ac8f0
 	Real H11 = 0.0; Real H12 = 0.0; Real H22 = 0.0;
 	for(uint k=0;k<n;k++){
 	  H11 += (*sensIsp)[k]*(*sensIsp)[k];
@@ -855,15 +665,8 @@
       ---
      */
     void generate_plot(Real Is_lo, Real Is_up, Real Is_step, Real Rs_lo, Real Rs_up, Real Rs_step){
-<<<<<<< HEAD
-      using Teuchos::RCP;
-      using Teuchos::rcp;
-      RCP<vector> S_rcp = rcp(new vector(2,0.0) );
-      SV S(S_rcp);
-=======
       Teuchos::RCP<std::vector<double> > S_rcp = Teuchos::rcp(new std::vector<double>(2,0.0) );
       DiodeVector<double> S(S_rcp);
->>>>>>> a82ac8f0
       std::ofstream output ("Objective.dat");
 
       Real Is = 0.0;
@@ -897,6 +700,8 @@
   template <class Real, class Element>
   class DiodeVector : public Vector<Real> {
 
+    typedef typename std::vector<Element>::size_type uint;
+
   private:
     Teuchos::RCP<std::vector<Element> >  std_vec_;
     std::vector<Element> scaling_;
@@ -913,15 +718,15 @@
     void plus( const ROL::Vector<Real> &x ) {
       const DiodeVector & ex = Teuchos::dyn_cast<const DiodeVector>(x);
       const std::vector<Element> & xval = *(ex.getVector());
-      unsigned dimension = std_vec_->size();
-      for (unsigned i=0; i<dimension; i++) {
+      uint dimension = std_vec_->size();
+      for (uint i=0; i<dimension; i++) {
         (*std_vec_)[i] += xval[i];
       }
     }
 
     void scale( const Real alpha ) {
-      unsigned dimension = std_vec_->size();
-      for (unsigned i=0; i<dimension; i++) {
+      uint dimension = std_vec_->size();
+      for (uint i=0; i<dimension; i++) {
         (*std_vec_)[i] *= alpha;
       }
     }
@@ -930,8 +735,8 @@
       Real val = 0;
       const DiodeVector & ex = Teuchos::dyn_cast<const DiodeVector>(x);
       const std::vector<Element> & xval = *(ex.getVector());
-      unsigned dimension  = std_vec_->size();
-      for (unsigned i=0; i<dimension; i++) {
+      uint dimension  = std_vec_->size();
+      for (uint i=0; i<dimension; i++) {
         val += (*std_vec_)[i]*xval[i]*scaling_[i];
       }
       return val;
@@ -961,7 +766,7 @@
       return e;
     }
 
-    int dimension() const {return std_vec_->size();}
+    int dimension() const {return static_cast<int>(std_vec_->size());}
 
     const ROL::Vector<Real> & dual() const {
       std::vector<Element> tmp_vec(*std_vec_);
@@ -978,6 +783,8 @@
   template <class Real, class Element>
   class DualDiodeVector : public ROL::Vector<Real> {
 
+    typedef typename std::vector<Element>::size_type uint;
+
   private:
     Teuchos::RCP<std::vector<Element> >  std_vec_;
     std::vector<Element> scaling_;
@@ -994,15 +801,15 @@
     void plus( const ROL::Vector<Real> &x ) {
       const DualDiodeVector & ex = Teuchos::dyn_cast<const DualDiodeVector>(x);
       const std::vector<Element> & xval = *(ex.getVector());
-      unsigned dimension  = std_vec_->size();
-      for (unsigned i=0; i<dimension; i++) {
+      uint dimension  = std_vec_->size();
+      for (uint i=0; i<dimension; i++) {
         (*std_vec_)[i] += xval[i];
       }
     }
 
     void scale( const Real alpha ) {
-      unsigned dimension = std_vec_->size();
-      for (unsigned i=0; i<dimension; i++) {
+      uint dimension = std_vec_->size();
+      for (uint i=0; i<dimension; i++) {
         (*std_vec_)[i] *= alpha;
       }
     }
@@ -1011,8 +818,8 @@
       Real val = 0;
       const DualDiodeVector & ex = Teuchos::dyn_cast<const DualDiodeVector>(x);
       const std::vector<Element> & xval = *(ex.getVector());
-      unsigned dimension  = std_vec_->size();
-      for (unsigned i=0; i<dimension; i++) {
+      uint dimension  = std_vec_->size();
+      for (uint i=0; i<dimension; i++) {
         val += (*std_vec_)[i]*xval[i]*scaling_[i];
       }
       return val;
@@ -1042,7 +849,7 @@
       return e;
     }
 
-    int dimension() const {return std_vec_->size();}
+    int dimension() const {return static_cast<int>(std_vec_->size());}
 
     const ROL::Vector<Real> & dual() const {
       std::vector<Element> tmp_vec(*std_vec_);
@@ -1059,7 +866,9 @@
   /*! 
     \brief Bound constraints on optimization parameters
 
-
+    This class should be later replaced by using BoundConstraint with PartitionedVector
+    We will need to implement the elementwise operations for DiodeVector, DualDiodeVector, and
+    PartitionedVector 
     ---
   */
   template<class Real>
