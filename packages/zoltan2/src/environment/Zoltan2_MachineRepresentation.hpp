--- conflicted
+++ resolved
@@ -23,16 +23,8 @@
     /*! \brief Constructor MachineRepresentation Class
      *  \param comm_ Communication object.
      */
-<<<<<<< HEAD
-    MachineRepresentation(RCP<const Comm<int> > comm_):
-        networkDim(0), numProcs(comm_->getSize()), procCoords(0), 
-        comm(comm_)
-    {
-=======
     MachineRepresentation(const RCP<const Comm<int> > &comm_):
-      //networkDim(0), numProcs(comm_->getSize()), procCoords(0), comm(Teuchos::rcp_const_cast<const Comm<int> >(comm_)){
       networkDim(0), numProcs(comm_->getSize()), procCoords(0), comm(comm_){
->>>>>>> 9be06c8a
         // WIll need this constructor to be specific to RAAMP (MD).
         // Will need a default constructor using, e.g., GeometricGenerator
         // or nothing at all, for when RAAMP is not available as TPL.
