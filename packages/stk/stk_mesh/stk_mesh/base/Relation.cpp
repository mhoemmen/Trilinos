/*------------------------------------------------------------------------*/
/*                 Copyright 2010 Sandia Corporation.                     */
/*  Under terms of Contract DE-AC04-94AL85000, there is a non-exclusive   */
/*  license for use of this work by or on behalf of the U.S. Government.  */
/*  Export of this program may require a license from the                 */
/*  United States Government.                                             */
/*------------------------------------------------------------------------*/

#include <stdexcept>
#include <iostream>
#include <sstream>
#include <algorithm>

#include <stk_mesh/base/MetaData.hpp>
#include <stk_mesh/base/BulkData.hpp>
#include <stk_mesh/base/Entity.hpp>
#include <stk_mesh/base/Bucket.hpp>
#include <stk_mesh/base/Relation.hpp>
#include <stk_mesh/base/FieldData.hpp>

namespace stk {
namespace mesh {

//----------------------------------------------------------------------

std::ostream &
operator << ( std::ostream & s , const Relation & rel )
{
  Entity * const e = rel.entity();

  if ( e ) {
    const MetaData & meta_data = MetaData::get(*e);

    s << meta_data.entity_rank_name( rel.entity_rank() );
    s << "[" << rel.identifier() << "]->" ;
    print_entity_key( s , meta_data , e->key() );
  }
  else {
    s << rel.entity_rank();
    s << "[" << rel.identifier() << "]->NULL" ;
  }

  return s ;
}

//----------------------------------------------------------------------

Relation::raw_relation_id_type
Relation::raw_relation_id( unsigned rank , unsigned id )
{
  ThrowErrorMsgIf( id_mask < id,
                   "For args rank " << rank << ", id " << id << ": " <<
                   "id=" << id << " > id_mask=" << id_mask );

  return ( raw_relation_id_type(rank) << id_digits ) | id ;
}

Relation::Relation( Entity & entity , RelationIdentifier identifier )
<<<<<<< HEAD
  : m_attr( Relation::attribute( entity.entity_rank() , identifier ) ),
=======
  : m_raw_relation( Relation::raw_relation_id( entity.entity_rank() , identifier ) ),
>>>>>>> 5add6a8f
    m_entity( & entity )
{}


bool Relation::operator < ( const Relation & r ) const
{
  bool result = false;

  if ( m_raw_relation.value != r.m_raw_relation.value ) {
    result = m_raw_relation.value < r.m_raw_relation.value ;
  }
  else {
    const EntityKey lhs = m_entity   ? m_entity->key()   : EntityKey() ;
    const EntityKey rhs = r.m_entity ? r.m_entity->key() : EntityKey() ;
    result = lhs < rhs ;
  }
  return result ;
}

//----------------------------------------------------------------------

namespace {

void get_entities_through_relations(
  PairIterRelation rel ,
  const std::vector<Entity*>::const_iterator i_beg ,
  const std::vector<Entity*>::const_iterator i_end ,
  std::vector<Entity*> & entities_related )
{
  for ( ; rel.first != rel.second ; ++rel.first ) {

    // Do all input entities have a relation to this entity ?

    Entity * const e = rel.first->entity();

    std::vector<Entity*>::const_iterator i = i_beg ;

    for ( ; i != i_end ; ++i ) {
      PairIterRelation r = (*i)->relations();
      while ( r.first != r.second && e != r.first->entity() ) {
        ++r.first ;
      }
      if ( r.first == r.second ) { break ; }
    }

    if ( i == i_end ) {
      entities_related.push_back( e );
    }
  }
}

}

void get_entities_through_relations(
  const std::vector<Entity*> & entities ,
        std::vector<Entity*> & entities_related )
{
  entities_related.clear();

  if ( ! entities.empty() ) {
          std::vector<Entity*>::const_iterator i = entities.begin();
    const std::vector<Entity*>::const_iterator j = entities.end();

    PairIterRelation rel = (*i)->relations(); ++i ;

    get_entities_through_relations( rel , i , j , entities_related );
  }
}

void get_entities_through_relations(
  const std::vector<Entity*> & entities ,
        unsigned               entities_related_rank ,
        std::vector<Entity*> & entities_related )
{
  entities_related.clear();

  if ( ! entities.empty() ) {
          std::vector<Entity*>::const_iterator i = entities.begin();
    const std::vector<Entity*>::const_iterator j = entities.end();

    PairIterRelation rel = (*i)->relations( entities_related_rank ); ++i ;

    get_entities_through_relations( rel , i , j , entities_related );
  }
}

//----------------------------------------------------------------------

/** \brief  Query if a member entity of the given entity type
 *          has an induced membership.
 */
bool membership_is_induced( const Part & part , unsigned entity_rank )
{
  const MetaData & meta = MetaData::get(part);

  const bool induced_by_type =
     entity_rank < part.primary_entity_rank() &&
                   part.primary_entity_rank() < meta.entity_rank_count() ;

  const bool induced_by_stencil =
    ! part.relations().empty() &&
      part.relations().begin()->m_target == & part ;

  return induced_by_type || induced_by_stencil ;
}

//----------------------------------------------------------------------

void induced_part_membership( Part & part ,
                              unsigned entity_rank_from ,
                              unsigned entity_rank_to ,
                              RelationIdentifier relation_identifier ,
                              PartVector & induced_parts )
{
  if ( entity_rank_to < entity_rank_from &&
       part.primary_entity_rank() == entity_rank_from ) {

    // Direct relationship:

    insert( induced_parts , part );

    // Stencil relationship where 'part' is the root:
    // The 'target' should not have subsets or supersets.

    const std::vector<PartRelation> & part_rel = part.relations();

    for ( std::vector<PartRelation>::const_iterator
          j = part_rel.begin() ; j != part_rel.end() ; ++j ) {

      if ( & part == j->m_root &&
           0 <= (* j->m_function)( entity_rank_from , entity_rank_to ,
                                   relation_identifier ) ) {
        insert( induced_parts , * j->m_target );
      }
    }
  }
}

//----------------------------------------------------------------------
//  What are this entity's part memberships that can be deduced from
//  this entity's relationship.  Can only trust 'entity_from' to be
//  accurate if it is owned by the local process.

void induced_part_membership( const Entity           & entity_from ,
                              const PartVector       & omit ,
                                    unsigned           entity_rank_to ,
                                    RelationIdentifier relation_identifier ,
                                    PartVector       & entity_to_parts )
{
  const Bucket   & bucket_from    = entity_from.bucket();
  const BulkData & mesh           = BulkData::get(bucket_from);
  const unsigned local_proc_rank  = mesh.parallel_rank();
  const unsigned entity_rank_from = entity_from.entity_rank();

  if ( entity_rank_to < entity_rank_from &&
       local_proc_rank == entity_from.owner_rank() ) {
    const MetaData   & meta        = MetaData::get(mesh);
    const PartVector & all_parts   = meta.get_parts();

    const std::pair<const unsigned *, const unsigned *>
      bucket_superset_ordinals = bucket_from.superset_part_ordinals();

    // Contributions of the 'from' entity:

    for ( const unsigned * i = bucket_superset_ordinals.first ;
                           i < bucket_superset_ordinals.second ; ++i ) {

      Part & part = * all_parts[*i] ;

      if ( ! contain( omit , part ) ) {
        induced_part_membership( part,
                                 entity_rank_from ,
                                 entity_rank_to ,
                                 relation_identifier ,
                                 entity_to_parts );
      }
    }
  }
}

//----------------------------------------------------------------------

void induced_part_membership( const Entity     & entity ,
                              const PartVector & omit ,
                                    PartVector & induced )
{
  for ( PairIterRelation
        rel = entity.relations() ; ! rel.empty() ; ++rel ) {

    induced_part_membership( * rel->entity() , omit ,
                             entity.entity_rank() ,
                             rel->identifier() ,
                             induced );
  }
}

//----------------------------------------------------------------------

} // namespace mesh
} // namespace stk<|MERGE_RESOLUTION|>--- conflicted
+++ resolved
@@ -56,11 +56,7 @@
 }
 
 Relation::Relation( Entity & entity , RelationIdentifier identifier )
-<<<<<<< HEAD
-  : m_attr( Relation::attribute( entity.entity_rank() , identifier ) ),
-=======
   : m_raw_relation( Relation::raw_relation_id( entity.entity_rank() , identifier ) ),
->>>>>>> 5add6a8f
     m_entity( & entity )
 {}
 
