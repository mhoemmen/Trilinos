--- conflicted
+++ resolved
@@ -63,7 +63,6 @@
 using Teuchos::rcp;
 using Teuchos::arcp;
 
-<<<<<<< HEAD
 using namespace std;
 using std::endl;
 using std::cout;
@@ -99,13 +98,6 @@
 }
 
 int main(int argc, char *argv[])
-=======
-
-void doTest(RCP<const Comm<int> > comm, int numLocalObj,
-  int nWeights, int numLocalParts, bool givePartSizes);
-
-int main(int narg, char *arg[])
->>>>>>> 882d842b
 {
   Tpetra::ScopeGuard tscope(&narg, &arg);
   Teuchos::RCP<const Teuchos::Comm<int> > comm = Tpetra::getDefaultComm();
@@ -394,7 +386,6 @@
     numGlobalParts = nprocs * numLocalParts;
   }
 
-<<<<<<< HEAD
   if(rank == 0) {
     cout << endl
       << "Test: number of weights " << nWeights
@@ -405,18 +396,6 @@
         ", with uniform part sizes.")
       << ", Number of procs " << nprocs
       << ", each with " << numLocalObj << " objects, part = rank." << endl;
-=======
-  if (rank == 0){
-    std::cout << std::endl;
-    std::cout << "Test: number of weights " << nWeights;
-    std::cout << ", desired number of parts " << numGlobalParts;
-    if (givePartSizes)
-      std::cout << ", with differing part sizes." << std::endl;
-    else
-      std::cout << ", with uniform part sizes." << std::endl;
-    std::cout << "Number of procs " << nprocs;
-    std::cout << ", each with " << numLocalObj << " objects, part = rank." << std::endl;
->>>>>>> 882d842b
   }
 
   // An environment.  This is usually created by the problem.
@@ -530,54 +509,10 @@
     fail=1;
   }
   TEST_FAIL_AND_EXIT(*comm, fail==0, "compute metrics", 1);
-<<<<<<< HEAD
   
   try{
     if(rank == 0){
       metricObject->printMetrics(cout);
-=======
-
-
-  if (rank==0){
-    ;
-    try{
-      zscalar_t imb = metricObject->getObjectCountImbalance();
-      std::cout << "Object imbalance: " << imb << std::endl;
-    }
-    catch (std::exception &e){
-      fail=1;
-    }
-  }
-
-  TEST_FAIL_AND_EXIT(*comm, fail==0, "getObjectCountImbalance", 1);
-
-  if (rank==0 && nWeights > 0){
-    try{
-      for (int i=0; i < nWeights; i++){
-    	zscalar_t imb = metricObject->getWeightImbalance(i);
-        std::cout << "Weight " << i << " imbalance: " << imb << std::endl;
-      }
-    }
-    catch (std::exception &e){
-      fail=10;
-    }
-    if (!fail && nWeights > 1){
-      try{
-    	zscalar_t imb = metricObject->getNormedImbalance();
-        std::cout << "Normed weight imbalance: " << imb << std::endl;
-      }
-      catch (std::exception &e){
-        fail=11;
-      }
-    }
-  }
-
-  TEST_FAIL_AND_EXIT(*comm, fail==0, "get imbalances", 1);
-  
-  if (rank==0){
-    try{
-      metricObject->printMetrics(std::cout);
->>>>>>> 882d842b
     }
   }
   catch (std::exception &e){
