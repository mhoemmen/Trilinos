// @HEADER
// ***********************************************************************
//
//          Tpetra: Templated Linear Algebra Services Package
//                 Copyright (2008) Sandia Corporation
//
// Under the terms of Contract DE-AC04-94AL85000 with Sandia Corporation,
// the U.S. Government retains certain rights in this software.
//
// Redistribution and use in source and binary forms, with or without
// modification, are permitted provided that the following conditions are
// met:
//
// 1. Redistributions of source code must retain the above copyright
// notice, this list of conditions and the following disclaimer.
//
// 2. Redistributions in binary form must reproduce the above copyright
// notice, this list of conditions and the following disclaimer in the
// documentation and/or other materials provided with the distribution.
//
// 3. Neither the name of the Corporation nor the names of the
// contributors may be used to endorse or promote products derived from
// this software without specific prior written permission.
//
// THIS SOFTWARE IS PROVIDED BY SANDIA CORPORATION "AS IS" AND ANY
// EXPRESS OR IMPLIED WARRANTIES, INCLUDING, BUT NOT LIMITED TO, THE
// IMPLIED WARRANTIES OF MERCHANTABILITY AND FITNESS FOR A PARTICULAR
// PURPOSE ARE DISCLAIMED. IN NO EVENT SHALL SANDIA CORPORATION OR THE
// CONTRIBUTORS BE LIABLE FOR ANY DIRECT, INDIRECT, INCIDENTAL, SPECIAL,
// EXEMPLARY, OR CONSEQUENTIAL DAMAGES (INCLUDING, BUT NOT LIMITED TO,
// PROCUREMENT OF SUBSTITUTE GOODS OR SERVICES; LOSS OF USE, DATA, OR
// PROFITS; OR BUSINESS INTERRUPTION) HOWEVER CAUSED AND ON ANY THEORY OF
// LIABILITY, WHETHER IN CONTRACT, STRICT LIABILITY, OR TORT (INCLUDING
// NEGLIGENCE OR OTHERWISE) ARISING IN ANY WAY OUT OF THE USE OF THIS
// SOFTWARE, EVEN IF ADVISED OF THE POSSIBILITY OF SUCH DAMAGE.
//
// Questions? Contact Michael A. Heroux (maherou@sandia.gov)
//
// ************************************************************************
// @HEADER

#ifndef TPETRA_IMPORT_DECL_HPP
#define TPETRA_IMPORT_DECL_HPP

#include "Tpetra_Details_Transfer.hpp"
#include "Tpetra_Import_fwd.hpp"
#include "Tpetra_Export_fwd.hpp"
#include "Tpetra_ImportExportData_fwd.hpp"

namespace Tpetra {

  /// \brief Communication plan for data redistribution from a
  ///   uniquely-owned to a (possibly) multiply-owned distribution.
  ///
  /// \tparam LocalOrdinal The type of local indices.  See the
  ///   documentation of Map for requirements.
  /// \tparam GlobalOrdinal The type of global indices.  See the
  ///   documentation of Map for requirements.
  /// \tparam Node The Kokkos Node type.  See the documentation of Map
  ///   for requirements.
  ///
  /// Tpetra users should use this class to construct a communication
  /// plan between two data distributions (i.e., two Map objects).
  /// The plan can be called repeatedly by computational classes to
  /// perform communication according to the same pattern.
  /// Constructing the plan may be expensive, both in terms of
  /// communication and computation.  However, it can be reused
  /// inexpensively.
  ///
  /// Tpetra has two classes for data redistribution: Import and
  /// Export.  Import is for redistributing data from a uniquely-owned
  /// distribution to a possibly multiply-owned distribution.  Export
  /// is for redistributing data from a possibly multiply-owned
  /// distribution to a uniquely-owned distribution.
  ///
  /// The names "Import" and "Export" have nothing to do with the
  /// direction in which data moves relative to the calling process;
  /// any process may do both receives and sends in an Import or
  /// Export.  Rather, the names suggest what happens in their most
  /// common use case, the communication pattern for sparse
  /// matrix-vector multiply.  Import "brings in" remote source vector
  /// data (from the domain Map to the column Map) for local
  /// computation, and Export "pushes" the result back (from the row
  /// Map to the range Map).  Import and Export have other uses as
  /// well.
  ///
  /// As mentioned above, one use case of Import is bringing in remote
  /// source vector data for a distributed sparse matrix-vector
  /// multiply.  The source vector itself is uniquely owned, but must
  /// be brought in into an overlapping distribution so that each
  /// process can compute its part of the target vector without
  /// further communication.
  ///
  /// Epetra separated Import and Export for performance reasons.  The
  /// implementation is different, depending on which direction is the
  /// uniquely-owned Map.  Tpetra retains this convention.
  ///
  /// This class is templated on the same template arguments as Map:
  /// the local ordinal type <tt>LocalOrdinal</tt>, the global ordinal
  /// type <tt>GlobalOrdinal</tt>, and the Kokkos <tt>Node</tt> type.
  ///
  /// This method accepts an optional list of parameters, either
  /// through the constructor or through the setParameterList()
<<<<<<< HEAD
  /// method.  These parameters are for expert users only.
  template<class LocalOrdinal = ::Tpetra::Details::DefaultTypes::local_ordinal_type,
           class GlobalOrdinal = ::Tpetra::Details::DefaultTypes::global_ordinal_type,
           class Node = ::Tpetra::Details::DefaultTypes::node_type>
=======
  /// method.  Most users do not need to worry about these parameters;
  /// the default values are fine.  However, for expert users, we
  /// expose the following parameter:
  /// - "Barrier between receives and sends" (\c bool): Whether to
  ///   execute a barrier between receives and sends, when executing
  ///   the Import (i.e., when calling DistObject's doImport()
  ///   (forward mode) or doExport() (reverse mode)).
  ///
  template<class LocalOrdinal,
           class GlobalOrdinal,
           class Node>
>>>>>>> 9c13f2a4
  class Import:
    public ::Tpetra::Details::Transfer<LocalOrdinal, GlobalOrdinal, Node>
  {
  private:
    friend class Export<LocalOrdinal,GlobalOrdinal,Node>;
  public:
    //! The specialization of Map used by this class.
    //typedef typename ::Tpetra::Details::Transfer<LocalOrdinal, GlobalOrdinal, Node>::map_type map_type;
    typedef ::Tpetra::Map<LocalOrdinal, GlobalOrdinal, Node> map_type;

    //! @name Constructor/Destructor Methods
    //@{

    /// \brief Construct an Import from the source and target Maps.
    ///
    /// \param source [in] The source distribution.  This <i>must</i>
    ///   be a uniquely owned (nonoverlapping) distribution.
    ///
    /// \param target [in] The target distribution.  This may be a
    ///   multiply owned (overlapping) distribution.
    Import (const Teuchos::RCP<const map_type>& source,
            const Teuchos::RCP<const map_type>& target);

    /// \brief Construct an Import from the source and target Maps,
    ///   with an output stream for debugging output.
    ///
    /// \param source [in] The source distribution.  This <i>must</i>
    ///   be a uniquely owned (nonoverlapping) distribution.
    ///
    /// \param target [in] The target distribution.  This may be a
    ///   multiply owned (overlapping) distribution.
    ///
    /// \param out [in/out] Output stream for debugging output.
    Import (const Teuchos::RCP<const map_type>& source,
            const Teuchos::RCP<const map_type>& target,
            const Teuchos::RCP<Teuchos::FancyOStream>& out);

    /// \brief Constructor (with list of parameters)
    ///
    /// \param source [in] The source distribution.  This <i>must</i>
    ///   be a uniquely owned (nonoverlapping) distribution.
    ///
    /// \param target [in] The target distribution.  This may be a
    ///   multiply owned (overlapping) distribution.
    ///
    /// \param plist [in/out] List of parameters.  Currently passed
    ///   directly to the Distributor that implements communication.
    ///   If you don't know what this should be, you should use the
    ///   two-argument constructor, listed above.
    Import (const Teuchos::RCP<const map_type>& source,
            const Teuchos::RCP<const map_type>& target,
            const Teuchos::RCP<Teuchos::ParameterList>& plist);

    /// \brief Constructor (with list of parameters and debug output stream)
    ///
    /// \param source [in] The source distribution.  This <i>must</i>
    ///   be a uniquely owned (nonoverlapping) distribution.
    ///
    /// \param target [in] The target distribution.  This may be a
    ///   multiply owned (overlapping) distribution.
    ///
    /// \param out [in/out] Output stream (for printing copious debug
    ///   output on all processes, if that option is enabled).
    ///
    /// \param plist [in/out] List of parameters.  Currently passed
    ///   directly to the Distributor that implements communication.
    ///   If you don't know what this should be, you should use the
    ///   two-argument constructor, listed above.
    Import (const Teuchos::RCP<const map_type>& source,
            const Teuchos::RCP<const map_type>& target,
            const Teuchos::RCP<Teuchos::FancyOStream>& out,
            const Teuchos::RCP<Teuchos::ParameterList>& plist);

    /// \brief Construct an Import from the source and target Maps.
    ///
    /// \param source [in] The source distribution.  This <i>must</i>
    ///   be a uniquely owned (nonoverlapping) distribution.
    ///
    /// \param target [in] The target distribution.  This may be a
    ///   multiply owned (overlapping) distribution.
    ///
    /// \param remotePIDs [in] Owning PIDs corresponding to the remoteGIDs.
    /// If this information is available one can reduce the cost of the Import
    /// constructor.
    Import (const Teuchos::RCP<const map_type>& source,
            const Teuchos::RCP<const map_type>& target,
            Teuchos::Array<int> & remotePIDs);

    /// \brief Copy constructor.
    ///
    /// \note Currently this only makes a shallow copy of the Import's
    ///   underlying data.
    Import (const Import<LocalOrdinal,GlobalOrdinal,Node>& importer);

    /// \brief "Copy" constructor from an Export object.
    ///
    /// This constructor creates an Import object from the "reverse"
    /// of the given Export object.  This method is mainly useful for
    /// Tpetra developers, for example when building the explicit
    /// transpose of a sparse matrix.
    Import (const Export<LocalOrdinal,GlobalOrdinal,Node>& exporter);

    /// \brief Constructor that computes optimized target Map.
    ///
    /// Like every other Import constructor, this must be called
    /// collectively on all processes in the input Map's communicator.
    ///
    /// \pre <tt>sourceMap->isOneToOne() </tt>
    ///
    /// \param sourceMap [in] Source Map of the Import.
    ///
    /// \param targetMapRemoteOrPermuteGlobalIndices [in] On the
    ///   calling process, the global indices that will go into the
    ///   target Map.  May differ on each process, just like Map's
    ///   noncontiguous constructor.  No index in here on this process
    ///   may also appear in \c sourceMap on this process.
    ///
    /// \param targetMapRemoteOrPermuteProcessRanks [in] For k in 0,
    ///   ..., <tt>numTargetMapRemoteOrPermuteGlobalIndices-1</tt>,
    ///   <tt>targetMapRemoteOrPermuteProcessRanks[k]</tt> is the rank
    ///   of the MPI process from which to receive data for global
    ///   index <tt>targetMapRemoteOrPermuteGlobalIndices[k]</tt>.
    ///
    /// \param numTargetMapRemoteOrPermuteGlobalIndices [in] Number of
    ///   valid entries in the two input arrays above.  May differ on
    ///   different processes.  May be zero on some or even all
    ///   processes.
    ///
    /// \param mayReorderTargetMapIndicesLocally [in] If true, then
    ///   this constructor reserves the right to reorder the target
    ///   Map indices on each process, for better communication
    ///   performance.
    Import (const Teuchos::RCP<const Map<LocalOrdinal, GlobalOrdinal, Node> >& sourceMap,
            const GlobalOrdinal targetMapRemoteOrPermuteGlobalIndices[],
            const int targetMapRemoteOrPermuteProcessRanks[],
            const LocalOrdinal numTargetMapRemoteOrPermuteGlobalIndices,
            const bool mayReorderTargetMapIndicesLocally,
            const Teuchos::RCP<Teuchos::ParameterList>& plist = Teuchos::null,
            const Teuchos::RCP<Teuchos::FancyOStream>& out = Teuchos::null);

    /// \brief Expert constructor.
    ///
    /// \warning THIS IS FOR EXPERT USERS ONLY.  More specifically,
    ///   this constructor exists for MueLu (algebraic multigrid)
    ///   setup ONLY.  If you aren't a MueLu or Tpetra developer,
    ///   DON'T USE THIS.
    Import (const Teuchos::RCP<const Map<LocalOrdinal, GlobalOrdinal, Node> >& source,
            const Teuchos::RCP<const Map<LocalOrdinal, GlobalOrdinal, Node> >& target,
            Teuchos::Array<int> & userRemotePIDs,
            Teuchos::Array<GlobalOrdinal>& remoteGIDs,
            const Teuchos::ArrayView<const LocalOrdinal> & userExportLIDs,
            const Teuchos::ArrayView<const int> & userExportPIDs,
            const bool useRemotePIDs,
            const Teuchos::RCP<Teuchos::ParameterList>& plist = Teuchos::null,
            const Teuchos::RCP<Teuchos::FancyOStream>& out = Teuchos::null);

    //! Destructor.
    virtual ~Import ();

    /// \brief Set parameters.
    ///
    /// Please see the class documentation for a list of all accepted
    /// parameters and their default values.
    void setParameterList (const Teuchos::RCP<Teuchos::ParameterList>& plist);

    //@}
    //! @name Import Attribute Methods
    //@{

    /// \brief Number of initial identical IDs.
    ///
    /// The number of IDs that are identical between the source and
    /// target Maps, up to the first different ID.
    size_t getNumSameIDs() const;

    /// \brief Number of IDs to permute but not to communicate.
    ///
    /// The number of IDs that are local to the calling process, but
    /// not part of the first getNumSameIDs() entries.  The Import
    /// will permute these entries locally (without distributed-memory
    /// communication).
    size_t getNumPermuteIDs() const;

    //! List of local IDs in the source Map that are permuted.
    Teuchos::ArrayView<const LocalOrdinal> getPermuteFromLIDs() const;

    //! List of local IDs in the target Map that are permuted.
    Teuchos::ArrayView<const LocalOrdinal> getPermuteToLIDs() const;

    //! Number of entries not on the calling process.
    size_t getNumRemoteIDs() const;

    //! List of entries in the target Map to receive from other processes.
    Teuchos::ArrayView<const LocalOrdinal> getRemoteLIDs() const;

    //! Number of entries that must be sent by the calling process to other processes.
    size_t getNumExportIDs() const;

    //! List of entries in the source Map that will be sent to other processes.
    Teuchos::ArrayView<const LocalOrdinal> getExportLIDs() const;

    /// \brief List of processes to which entries will be sent.
    ///
    /// The entry with Local ID <tt>getExportLIDs()[i]</tt> will be
    /// sent to process <tt>getExportPIDs()[i]</tt>.
    Teuchos::ArrayView<const int> getExportPIDs() const;

    //! The Source Map used to construct this Import object.
    Teuchos::RCP<const map_type> getSourceMap () const;

    //! The Target Map used to construct this Import object.
    Teuchos::RCP<const map_type> getTargetMap () const;

    //! The Distributor that this Import object uses to move data.
    Distributor & getDistributor() const;

    /// \brief Do all target Map indices on the calling process exist
    ///   on at least one process (not necessarily this one) in the
    ///   source Map?
    ///
    /// It's not necessarily an error for an Import not to be locally
    /// complete on one or more processes.  For example, this may
    /// happen in the common use case of "restriction" -- that is,
    /// taking a subset of a large object.  Nevertheless, you may find
    /// this predicate useful for figuring out whether you set up your
    /// Maps in the way that you expect.
    bool isLocallyComplete () const;

    //! Assignment operator.
    Import<LocalOrdinal,GlobalOrdinal,Node>&
    operator= (const Import<LocalOrdinal,GlobalOrdinal,Node>& Source);

    /// \brief Find the union of the target IDs from two Import objects.
    ///
    /// On return, the input arrays permuteGIDs[1,2] and remotePGIDs[1,2] will
    /// be ordered.  unionTgtGIDs are ordered as [{same}, {permute}, {remote}].
    /// {same} is ordered identically to the target map with most "same"
    /// indices.  {permute} is ordered from smallest ID to largest.  {remote} is
    /// ordered by remote process ID and ID, respectively.  remotePGIDs are
    /// ordered the same as {remote}.
    void
    findUnionTargetGIDs(Teuchos::Array<GlobalOrdinal>& unionTgtGIDs,
                        Teuchos::Array<std::pair<int,GlobalOrdinal>>& remotePGIDs,
                        typename Teuchos::Array<GlobalOrdinal>::size_type& numSameGIDs,
                        typename Teuchos::Array<GlobalOrdinal>::size_type& numPermuteGIDs,
                        typename Teuchos::Array<GlobalOrdinal>::size_type& numRemoteGIDs,
                        const Teuchos::ArrayView<const GlobalOrdinal>& sameGIDs1,
                        const Teuchos::ArrayView<const GlobalOrdinal>& sameGIDs2,
                        Teuchos::Array<GlobalOrdinal>& permuteGIDs1,
                        Teuchos::Array<GlobalOrdinal>& permuteGIDs2,
                        Teuchos::Array<GlobalOrdinal>& remoteGIDs1,
                        Teuchos::Array<GlobalOrdinal>& remoteGIDs2,
                        Teuchos::Array<int>& remotePIDs1,
                        Teuchos::Array<int>& remotePIDs2) const;

    /// \brief Return the union of this Import and \c rhs.
    ///
    /// The "union" of two Import objects is the Import whose source
    /// Map is the same as the input Imports' source Maps, and whose
    /// target Map is the union of the two input Imports' target Maps.
    /// The two input Import objects must have the same source Map.
    /// The union operation is symmetric in its two inputs.
    ///
    /// The communicator of \c rhs must be the same as (MPI_EQUAL) or
    /// congruent with (MPI_CONGRUENT) this Import's communicator.
    /// (That is, the two communicators must have the same number of
    /// processes, and each process must have the same rank in both
    /// communicators.)  This method must be called collectively over
    /// that communicator.
    ///
    /// The Map that results from this operation does <i>not</i>
    /// preserve the original order of global indices in either of the
    /// two input Maps.  Instead, it sorts global indices on each
    /// process so that owned indices occur first, in the same order
    /// as in the source Map, and so that remote indices are sorted in
    /// order of their sending process rank.  This makes communication
    /// operations faster.
    ///
    /// This primitive is useful for adding two sparse matrices
    /// (CrsMatrix), since its can skip over many of the steps of
    /// creating the result matrix's column Map from scratch.
    ///
    /// We have to call this method "setUnion" rather than "union,"
    /// because \c union is a reserved keyword in C++ (and C).  It
    /// would also be reasonable to call this <tt>operator+</tt>,
    /// though it would be a bit confusing for operator+ to return a
    /// pointer but take a reference (or to take a pointer, but have
    /// the left-hand side of the + expression be a reference).
    Teuchos::RCP<const Import<LocalOrdinal, GlobalOrdinal, Node> >
    setUnion (const Import<LocalOrdinal, GlobalOrdinal, Node>& rhs) const;

    /// \brief Return the union of this Import this->getSourceMap()
    ///
    /// This special case of setUnion creates a new Import object
    /// such that the targetMap of the new object contains all local
    /// unknowns in the sourceMap (plus whatever remotes were contained
    /// in this->getSourceMap()).
    ///
    /// The Map that results from this operation does <i>not</i>
    /// preserve the input order of global indices.  All local global
    /// indices are ordered in the order of the sourceMap, all remotes
    /// are ordered as implied by the Importer for *this.
    ///
    /// This primitive is useful for adding or multipyling two sparse matrices
    /// (CrsMatrix), since its can skip over many of the steps of
    /// creating the result matrix's column Map from scratch.
    ///
    Teuchos::RCP<const Import<LocalOrdinal, GlobalOrdinal, Node> >
    setUnion () const;


    /// \brief Returns an importer that contains only the remote entries of this
    ///
    /// Returns an importer that contains only the remote entries of this importer.
    /// It is expected that remoteTarget represents such a map.
    Teuchos::RCP<const Import<LocalOrdinal, GlobalOrdinal, Node> >
    createRemoteOnlyImport (const Teuchos::RCP<const map_type>& remoteTarget) const;


    //@}
    //! @name I/O Methods
    //@{

    /// \brief Describe this object in a human-readable way to the
    ///   given output stream.
    ///
    /// You must call this method as a collective over all processes
    /// in the communicator of the source and target Map of this
    /// object.
    ///
    /// \param out [out] Output stream to which to write.  Only
    ///   Process 0 in this object's communicator may write to the
    ///   output stream.
    ///
    /// \param verbLevel [in] Verbosity level.  This also controls
    ///   whether this method does any communication.  At verbosity
    ///   levels higher (greater) than Teuchos::VERB_LOW, this method
    ///   behaves as a collective over the object's communicator.
    ///
    /// Teuchos::FancyOStream wraps std::ostream.  It adds features
    /// like tab levels.  If you just want to wrap std::cout, try
    /// this:
    /// \code
    /// auto out = Teuchos::getFancyOStream (Teuchos::rcpFromRef (std::out));
    /// \endcode
    virtual void
    describe (Teuchos::FancyOStream& out,
              const Teuchos::EVerbosityLevel verbLevel =
                Teuchos::Describable::verbLevel_default) const;

    /// \brief Print the Import's data to the given output stream.
    ///
    /// This method assumes that the given output stream can be
    /// written on all process(es) in the Import's communicator.  The
    /// resulting output is useful mainly for debugging.
    ///
    /// \note This method tries its best (by using barriers at the end
    ///   of each iteration of a for loop over all communicator ranks)
    ///   to ensure ordered deterministic output.  However, the
    ///   assumption that all processes can write to the stream means
    ///   that there are no ordering guarantees other than what the
    ///   operating and run-time system provide.  (MPI synchronization
    ///   may be separate from output stream synchronization, so the
    ///   barriers only improve the chances that output can complete
    ///   before the next process starts writing.)
    virtual void print (std::ostream& os) const;

    //@}
  private:
    //! All the data needed for executing the Import communication plan.
    Teuchos::RCP<ImportExportData<LocalOrdinal,GlobalOrdinal,Node> > ImportData_;
    //! Output stream for debug output.
    Teuchos::RCP<Teuchos::FancyOStream> out_;
    //! Whether to print copious debug output on each process.
    bool debug_;

    //! @name Initialization helper functions (called by the constructor)
    //@{

    /// \brief Initialize the Import.  Called by all constructors.
    ///
    /// \param source [in] The source distribution.  This <i>must</i>
    ///   be a uniquely owned (nonoverlapping) distribution.
    ///
    /// \param target [in] The target distribution.  This may be a
    ///   multiply owned (overlapping) distribution.
    ///
    /// \param useRemotePIDs [in] True if the remotePIDs parameter is non-empty
    /// on at least some processors.
    ///
    /// \param remotePIDs [in/out] Owning PIDs corresponding to the remoteGIDs.
    ///
    /// \param plist [in/out] List of parameters.  Currently passed
    ///   directly to the Distributor that implements communication.
    ///   If this is Teuchos::null, it is not used.
    void
    init (const Teuchos::RCP<const map_type>& source,
          const Teuchos::RCP<const map_type>& target,
          bool useRemotePIDs,
          Teuchos::Array<int> & remotePIDs,
          const Teuchos::RCP<Teuchos::ParameterList>& plist);

    /// \brief Compute the necessary receives for the Import.
    ///
    /// This routine fills in the following fields of ImportData_:
    ///
    ///   - numSameIDs_ (the number of consecutive initial GIDs owned
    ///     by both the source and target Maps)
    ///   - permuteToLIDs_ (for each of the remaining GIDs g in the
    ///     target Map, if the source Map also owns g, then
    ///     permuteToLIDs_ gets the corresponding LID in the target,
    ///     and permuteFromLIDs_ gets the corresponding LID in the
    ///     source)
    ///   - permuteFromLIDs_ (see permuteToLIDs_)
    ///   - remoteLIDs_ (the LIDs of the GIDs that are owned by the
    ///     target Map, but not by the source Map)
    ///
    /// It also allocates and fills in the temporary remoteGIDs array
    /// with the GIDs that are owned by the target Map but not by the
    /// source Map.
    ///
    /// The name for this routine comes from what it does.  It first
    /// finds the GIDs that are the same (representing elements which
    /// require neither communication nor permutation).  Then it finds
    /// permutation IDs (which require permutation, but no
    /// communication, because they are in a possibly different order
    /// in the source and target Maps, but owned by the same process)
    /// and remote IDs (which require communication, because they are
    /// owned by the target Map but not by the source Map).
    ///
    /// This routine does not communicate, except perhaps for the
    /// TPETRA_ABUSE_WARNING (that is only triggered if there are
    /// remote IDs but the source is not distributed).
    void setupSamePermuteRemote (Teuchos::Array<GlobalOrdinal>& remoteGIDs);

    /// \brief Compute the send communication plan from the receives.
    ///
    /// This routine is called after setupSamePermuteRemote(), if the
    /// source Map is distributed.  It uses the <tt>remoteGIDs</tt>
    /// temporary array that was allocated by that routine.  After
    /// this routine completes, the <tt>remoteGIDs</tt> array is no
    /// longer needed.
    ///
    /// The remotePIDs argument is optional.  If the remotePIDs array is of
    /// size zero, then it will be computed via a call to getRemoteIndexList.
    /// If it isn't zero, it must match the initial size of the remoteGIDs.
    ///
    /// Algorithm:
    ///
    /// 1. Identify which GIDs are in the target Map but not in the
    ///    source Map.  These correspond to required receives.  Store
    ///    them for now in <tt>remoteGIDs</tt>.  Find the process IDs
    ///    of the remote GIDs to receive.
    ///
    /// 2. Invoke Distributor's createFromRecvs() using the above
    ///    remote GIDs and remote process IDs as input.  This sets up
    ///    the Distributor and computes the send GIDs and process IDs.
    ///
    /// 3. Use the source Map to compute the send LIDs from the send
    ///    GIDs.
    ///
    /// This routine fills in the <tt>remoteLIDs_</tt> field of
    /// <tt>ImportData_</tt>.
    void
    setupExport (Teuchos::Array<GlobalOrdinal>& remoteGIDs, bool useRemotePIDs, Teuchos::Array<int> & remotePIDs);
    //@}

    /// \brief "Expert" constructor that includes all the Import's data.
    ///
    /// This is useful for implementing setUnion() efficiently.
    /// Arguments passed in as nonconst references (including
    /// Teuchos::Array objects and the Distributor) are invalidated on
    /// exit.  This lets this constructor exploit their swap() methods
    /// so that it doesn't have to copy them.
    Import (const Teuchos::RCP<const map_type>& source,
            const Teuchos::RCP<const map_type>& target,
            const size_t numSameID,
            Teuchos::Array<LocalOrdinal>& permuteToLIDs,
            Teuchos::Array<LocalOrdinal>& permuteFromLIDs,
            Teuchos::Array<LocalOrdinal>& remoteLIDs,
            Teuchos::Array<LocalOrdinal>& exportLIDs,
            Teuchos::Array<int>& exportPIDs,
            Distributor& distributor,
            const Teuchos::RCP<Teuchos::FancyOStream>& out = Teuchos::null,
            const Teuchos::RCP<Teuchos::ParameterList>& plist = Teuchos::null);


  }; // class Import

  /// \brief Nonmember constructor for Import.
  ///
  /// Create a Import object from the given source and target Maps.
  /// \pre <tt>src != null</tt>
  /// \pre <tt>tgt != null</tt>
  /// \return The Import object. If <tt>src == tgt</tt>, returns \c null.
  /// (Debug mode: throws std::runtime_error if one of \c src or \c tgt is \c null.)
  ///
  /// \relatesalso Import
  template<class LocalOrdinal, class GlobalOrdinal, class Node>
  Teuchos::RCP<const Import<LocalOrdinal, GlobalOrdinal, Node> >
  createImport (const Teuchos::RCP<const Map<LocalOrdinal, GlobalOrdinal, Node> >& src,
                const Teuchos::RCP<const Map<LocalOrdinal, GlobalOrdinal, Node> >& tgt)
  {
    if (src == tgt) {
      return Teuchos::null;
    }
#ifdef HAVE_TPETRA_DEBUG
    TEUCHOS_TEST_FOR_EXCEPTION(
      src == Teuchos::null || tgt == Teuchos::null, std::runtime_error,
      "Tpetra::createImport(): neither source nor target map may be null:"
      << std::endl << "source: " << src << std::endl << "target: " << tgt
      << std::endl);
#endif // HAVE_TPETRA_DEBUG
    typedef Import<LocalOrdinal, GlobalOrdinal, Node> import_type;
    return Teuchos::rcp (new import_type (src, tgt));
  }

  /// \brief Nonmember constructor for Import that takes a ParameterList.
  ///
  /// Create a Import object from the given source and target Maps,
  /// using the given list of parameters.
  /// \pre <tt>src != null</tt>
  /// \pre <tt>tgt != null</tt>
  /// \return The Import object. If <tt>src == tgt</tt>, returns \c null.
  /// (Debug mode: throws std::runtime_error if one of \c src or \c tgt is \c null.)
  ///
  /// \relatesalso Import
  template<class LocalOrdinal, class GlobalOrdinal, class Node>
  Teuchos::RCP<const Import<LocalOrdinal, GlobalOrdinal, Node> >
  createImport (const Teuchos::RCP<const Map<LocalOrdinal, GlobalOrdinal, Node> >& src,
                const Teuchos::RCP<const Map<LocalOrdinal, GlobalOrdinal, Node> >& tgt,
                const Teuchos::RCP<Teuchos::ParameterList>& plist)
  {
    if (src == tgt) {
      return Teuchos::null;
    }
#ifdef HAVE_TPETRA_DEBUG
    TEUCHOS_TEST_FOR_EXCEPTION(
      src == Teuchos::null || tgt == Teuchos::null, std::runtime_error,
      "Tpetra::createImport(): neither source nor target map may be null:"
      << std::endl << "source: " << src << std::endl << "target: " << tgt
      << std::endl);
#endif // HAVE_TPETRA_DEBUG
    typedef Import<LocalOrdinal, GlobalOrdinal, Node> import_type;
    return Teuchos::rcp (new import_type (src, tgt, plist));
  }

} // namespace Tpetra

#endif // TPETRA_IMPORT_DECL_HPP<|MERGE_RESOLUTION|>--- conflicted
+++ resolved
@@ -101,24 +101,10 @@
   ///
   /// This method accepts an optional list of parameters, either
   /// through the constructor or through the setParameterList()
-<<<<<<< HEAD
   /// method.  These parameters are for expert users only.
-  template<class LocalOrdinal = ::Tpetra::Details::DefaultTypes::local_ordinal_type,
-           class GlobalOrdinal = ::Tpetra::Details::DefaultTypes::global_ordinal_type,
-           class Node = ::Tpetra::Details::DefaultTypes::node_type>
-=======
-  /// method.  Most users do not need to worry about these parameters;
-  /// the default values are fine.  However, for expert users, we
-  /// expose the following parameter:
-  /// - "Barrier between receives and sends" (\c bool): Whether to
-  ///   execute a barrier between receives and sends, when executing
-  ///   the Import (i.e., when calling DistObject's doImport()
-  ///   (forward mode) or doExport() (reverse mode)).
-  ///
   template<class LocalOrdinal,
            class GlobalOrdinal,
            class Node>
->>>>>>> 9c13f2a4
   class Import:
     public ::Tpetra::Details::Transfer<LocalOrdinal, GlobalOrdinal, Node>
   {
