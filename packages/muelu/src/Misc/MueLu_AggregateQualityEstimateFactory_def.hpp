--- conflicted
+++ resolved
@@ -89,12 +89,9 @@
     SET_VALID_ENTRY("aggregate qualities: file output");
     SET_VALID_ENTRY("aggregate qualities: file base");
     SET_VALID_ENTRY("aggregate qualities: check symmetry");
-<<<<<<< HEAD
     SET_VALID_ENTRY("aggregate qualities: algorithm");
     SET_VALID_ENTRY("aggregate qualities: zero threshold");
-=======
     SET_VALID_ENTRY("aggregate qualities: percentiles");
->>>>>>> 0f3bcddf
 #undef  SET_VALID_ENTRY
 
     validParamList->set< RCP<const FactoryBase> >("A",                  Teuchos::null, "Generating factory of the matrix A");
@@ -342,7 +339,6 @@
       MT* vr = NULL;
 
       const char compute_flag ='N';
-<<<<<<< HEAD
       if(algo == ALG_FORWARD) {
         // Forward: Solve the generalized eigenvalue problem as is
         myLapack.GGES(compute_flag,compute_flag,compute_flag,ptr2func,aggSize,
@@ -360,23 +356,6 @@
         }
         
         (agg_qualities->getDataNonConst(0))[aggId] = (MT_ONE+MT_ONE)*maxEigenVal;
-        
-=======
-      myLapack.GGES(compute_flag,compute_flag,compute_flag,ptr2func,aggSize,
-                    topMatrix.values(),aggSize,bottomMatrix.values(),aggSize,&sdim,
-                    alpha_real.values(),alpha_imag.values(),beta.values(),vl,aggSize,
-                    vr,aggSize,workArray.values(),workArray.length(),bwork,
-                    &info);
-
-      TEUCHOS_ASSERT(info == LO_ZERO);
-
-      MT maxEigenVal = MT_ZERO;
-
-      for (int i=LO_ZERO;i<aggSize;++i) {
-        // NOTE: In theory, the eigenvalues should be nearly real
-        //TEUCHOS_ASSERT(fabs(alpha_imag[i]) <= 1e-8*fabs(alpha_real[i])); // Eigenvalues should be nearly real
-        maxEigenVal = std::max(maxEigenVal, fabs(alpha_real[i]/beta[i]));
->>>>>>> 0f3bcddf
       }
       else {
         // Reverse: Swap the top and bottom matrices for the generalized eigenvalue problem
