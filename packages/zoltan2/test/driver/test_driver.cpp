--- conflicted
+++ resolved
@@ -154,54 +154,6 @@
     if(plist.name() == "Comparison") comparisons.emplace(plist);
     else problems.emplace(plist);
   }
-<<<<<<< HEAD
-  
-}
-
-bool MetricBoundsTest(const RCP<const Comm<int>> &comm,
-                      const metric_t & metric,
-                      const Teuchos::ParameterList & metricPlist,
-                      ostringstream &msg)
-{
-  // run a comparison of min and max agains a given metric
-  // return an error message on failure
-  bool pass = true;
-  string test_name = metric.getName() + " test";
-  double value = metric.getMaxImbalance();
-  
-  // Perfom tests
-  if (metricPlist.isParameter("lower"))
-  {
-    double min = metricPlist.get<double>("lower");
-    
-    if(value < min)
-    {
-      msg << test_name << " FAILED: imbalance per part, "
-      << value << ", less than specified allowable minimum, " << min << ".\n";
-      pass = false;
-    }else{
-      msg << test_name << " PASSED: imbalance per part, "
-      << value << ", greater than specified allowable minimum, " << min << ".\n";
-    }
-  }
-  
-  if(metricPlist.isParameter("upper" ) && pass != false) {
-    double max = metricPlist.get<double>("upper");
-    if (value > max)
-    {
-      msg << test_name << " FAILED: imbalance per part, "
-      << value << ", greater than specified allowable maximum, " << max << ".\n";
-      pass = false;
-    }else{
-      msg << test_name << " PASSED: imbalance per part, "
-      << value << ", less than specified allowable maximum, " << max << ".\n";
-    }
-    
-  }
-  
-  return pass;
-=======
->>>>>>> 2f5dc8ab
 }
 
 void run(const UserInputForTests &uinput,
@@ -307,11 +259,7 @@
   if (rank == 0)
     cout << problem_kind + "Problem solved." << endl;
   
-<<<<<<< HEAD
-#undef KDDKDD
-=======
 //#define KDDKDD
->>>>>>> 2f5dc8ab
 #ifdef KDDKDD
   {
   const base_adapter_t::gno_t *kddIDs = NULL;
@@ -369,19 +317,10 @@
     if(rank == 0 && all_tests_pass) cout << "All tests PASSED." << endl;
     else if(rank == 0) cout << "Testing FAILED." << endl;
     
-<<<<<<< HEAD
-  }else{
-    if(rank == 0)
-    {
-      cout << "PASS:  No test metrics provided." << endl;
-      reinterpret_cast<basic_problem_t *>(problem)->printMetrics(cout);
-    }
-=======
   }else if(rank == 0 && problem_kind == "partitioning") {
     // BDD for debugging
     cout << "No test metrics provided. Problem Metrics are: " << endl;
     reinterpret_cast<partitioning_problem_t *>(problem)->printMetrics(cout);
->>>>>>> 2f5dc8ab
   }
   
   // 4b. timers
