--- conflicted
+++ resolved
@@ -72,12 +72,9 @@
                     ${DIR}/secant
                     ${DIR}/krylov
                     ${DIR}/bundle
-<<<<<<< HEAD
                     ${DIR}/augmentedlagrangian
                     ${DIR}/moreauyosidapenalty
-=======
                     ${DIR}/interiorpoint
->>>>>>> 4ad2105d
                    )
 APPEND_GLOB(HEADERS ${DIR}/*.hpp
                     ${DIR}/linesearch/*.hpp 
