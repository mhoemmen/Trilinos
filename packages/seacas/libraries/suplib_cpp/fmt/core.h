// Formatting library for C++ - the core API
//
// Copyright (c) 2012 - present, Victor Zverovich
// All rights reserved.
//
// For the license information refer to format.h.

#ifndef FMT_CORE_H_
#define FMT_CORE_H_

#include <cassert>
#include <cstdio>  // std::FILE
#include <cstring>
#include <iterator>
#include <string>
#include <type_traits>

// The fmt library version in the form major * 10000 + minor * 100 + patch.
#define FMT_VERSION 60000
#ifndef FMT_HEADER_ONLY
#define FMT_HEADER_ONLY
#endif

#ifdef __has_feature
#  define FMT_HAS_FEATURE(x) __has_feature(x)
#else
#  define FMT_HAS_FEATURE(x) 0
#endif

#if defined(__has_include) && !defined(__INTELLISENSE__) && \
    !(defined(__INTEL_COMPILER) && __INTEL_COMPILER < 1600)
#  define FMT_HAS_INCLUDE(x) __has_include(x)
#else
#  define FMT_HAS_INCLUDE(x) 0
#endif

#ifdef __has_cpp_attribute
#  define FMT_HAS_CPP_ATTRIBUTE(x) __has_cpp_attribute(x)
#else
#  define FMT_HAS_CPP_ATTRIBUTE(x) 0
#endif

#if defined(__GNUC__) && !defined(__clang__)
#  define FMT_GCC_VERSION (__GNUC__ * 100 + __GNUC_MINOR__)
#else
#  define FMT_GCC_VERSION 0
#endif

#if __cplusplus >= 201103L || defined(__GXX_EXPERIMENTAL_CXX0X__)
#  define FMT_HAS_GXX_CXX11 FMT_GCC_VERSION
#else
#  define FMT_HAS_GXX_CXX11 0
#endif

#ifdef _MSC_VER
#  define FMT_MSC_VER _MSC_VER
#else
#  define FMT_MSC_VER 0
#endif

// Check if relaxed C++14 constexpr is supported.
// GCC doesn't allow throw in constexpr until version 6 (bug 67371).
#ifndef FMT_USE_CONSTEXPR
#  define FMT_USE_CONSTEXPR                                           \
    (FMT_HAS_FEATURE(cxx_relaxed_constexpr) || FMT_MSC_VER >= 1910 || \
     (FMT_GCC_VERSION >= 600 && __cplusplus >= 201402L))
#endif
#if FMT_USE_CONSTEXPR
#  define FMT_CONSTEXPR constexpr
#  define FMT_CONSTEXPR_DECL constexpr
#else
#  define FMT_CONSTEXPR inline
#  define FMT_CONSTEXPR_DECL
#endif

#ifndef FMT_OVERRIDE
#  if FMT_HAS_FEATURE(cxx_override) || \
      (FMT_GCC_VERSION >= 408 && FMT_HAS_GXX_CXX11) || FMT_MSC_VER >= 1900
#    define FMT_OVERRIDE override
#  else
#    define FMT_OVERRIDE
#  endif
#endif

// Check if exceptions are disabled.
#ifndef FMT_EXCEPTIONS
#  if (defined(__GNUC__) && !defined(__EXCEPTIONS)) || \
      FMT_MSC_VER && !_HAS_EXCEPTIONS
#    define FMT_EXCEPTIONS 0
#  else
#    define FMT_EXCEPTIONS 1
#  endif
#endif

// Define FMT_USE_NOEXCEPT to make fmt use noexcept (C++11 feature).
#ifndef FMT_USE_NOEXCEPT
#  define FMT_USE_NOEXCEPT 0
#endif

#if FMT_USE_NOEXCEPT || FMT_HAS_FEATURE(cxx_noexcept) || \
    (FMT_GCC_VERSION >= 408 && FMT_HAS_GXX_CXX11) || FMT_MSC_VER >= 1900
#  define FMT_DETECTED_NOEXCEPT noexcept
#  define FMT_HAS_CXX11_NOEXCEPT 1
#else
#  define FMT_DETECTED_NOEXCEPT throw()
#  define FMT_HAS_CXX11_NOEXCEPT 0
#endif

#ifndef FMT_NOEXCEPT
#  if FMT_EXCEPTIONS || FMT_HAS_CXX11_NOEXCEPT
#    define FMT_NOEXCEPT FMT_DETECTED_NOEXCEPT
#  else
#    define FMT_NOEXCEPT
#  endif
#endif

// [[noreturn]] is disabled on MSVC because of bogus unreachable code warnings.
#if FMT_EXCEPTIONS && FMT_HAS_CPP_ATTRIBUTE(noreturn) && !FMT_MSC_VER
#  define FMT_NORETURN [[noreturn]]
#else
#  define FMT_NORETURN
#endif

#ifndef FMT_DEPRECATED
#  if (FMT_HAS_CPP_ATTRIBUTE(deprecated) && __cplusplus >= 201402L) || \
      FMT_MSC_VER >= 1900
#    define FMT_DEPRECATED [[deprecated]]
#  else
#    if defined(__GNUC__) || defined(__clang__)
#      define FMT_DEPRECATED __attribute__((deprecated))
#    elif FMT_MSC_VER
#      define FMT_DEPRECATED __declspec(deprecated)
#    else
#      define FMT_DEPRECATED /* deprecated */
#    endif
#  endif
#endif

// Workaround broken [[deprecated]] in the Intel compiler.
<<<<<<< HEAD
#ifdef __INTEL_COMPILER
=======
#if defined(__INTEL_COMPILER) || defined(__NVCC__)
>>>>>>> c89eec14
#  define FMT_DEPRECATED_ALIAS
#else
#  define FMT_DEPRECATED_ALIAS FMT_DEPRECATED
#endif

#ifndef FMT_BEGIN_NAMESPACE
#  if FMT_HAS_FEATURE(cxx_inline_namespaces) || FMT_GCC_VERSION >= 404 || \
      FMT_MSC_VER >= 1900
#    define FMT_INLINE_NAMESPACE inline namespace
#    define FMT_END_NAMESPACE \
      }                       \
      }
#  else
#    define FMT_INLINE_NAMESPACE namespace
#    define FMT_END_NAMESPACE \
      }                       \
      using namespace v6;     \
      }
#  endif
#  define FMT_BEGIN_NAMESPACE \
    namespace fmt {           \
    FMT_INLINE_NAMESPACE v6 {
#endif

#if !defined(FMT_HEADER_ONLY) && defined(_WIN32)
#  ifdef FMT_EXPORT
#    define FMT_API __declspec(dllexport)
#  elif defined(FMT_SHARED)
#    define FMT_API __declspec(dllimport)
#    define FMT_EXTERN_TEMPLATE_API FMT_API
#  endif
#endif
#ifndef FMT_API
#  define FMT_API
#endif
#ifndef FMT_EXTERN_TEMPLATE_API
#  define FMT_EXTERN_TEMPLATE_API
#endif

#ifndef FMT_HEADER_ONLY
#  define FMT_EXTERN extern
#else
#  define FMT_EXTERN
#endif

#ifndef FMT_ASSERT
#  define FMT_ASSERT(condition, message) assert((condition) && message)
#endif

// libc++ supports string_view in pre-c++17.
#if (FMT_HAS_INCLUDE(<string_view>) &&                       \
     (__cplusplus > 201402L || defined(_LIBCPP_VERSION))) || \
    (defined(_MSVC_LANG) && _MSVC_LANG > 201402L && _MSC_VER >= 1910)
#  include <string_view>
#  define FMT_USE_STRING_VIEW
#elif FMT_HAS_INCLUDE("experimental/string_view") && __cplusplus >= 201402L
#  include <experimental/string_view>
#  define FMT_USE_EXPERIMENTAL_STRING_VIEW
#endif

FMT_BEGIN_NAMESPACE

// Implementations of enable_if_t and other types for pre-C++14 systems.
template <bool B, class T = void>
using enable_if_t = typename std::enable_if<B, T>::type;
template <bool B, class T, class F>
using conditional_t = typename std::conditional<B, T, F>::type;
template <bool B> using bool_constant = std::integral_constant<bool, B>;
template <typename T>
using remove_reference_t = typename std::remove_reference<T>::type;
template <typename T>
using remove_const_t = typename std::remove_const<T>::type;

struct monostate {};

// An enable_if helper to be used in template parameters which results in much
// shorter symbols: https://godbolt.org/z/sWw4vP. Extra parentheses are needed
// to workaround a bug in MSVC 2019 (see #1140 and #1186).
#define FMT_ENABLE_IF(...) enable_if_t<(__VA_ARGS__), int> = 0

namespace internal {

// A workaround for gcc 4.8 to make void_t work in a SFINAE context.
template <typename... Ts> struct void_t_impl { using type = void; };

#if defined(FMT_USE_STRING_VIEW)
template <typename Char> using std_string_view = std::basic_string_view<Char>;
#elif defined(FMT_USE_EXPERIMENTAL_STRING_VIEW)
template <typename Char>
using std_string_view = std::experimental::basic_string_view<Char>;
#else
template <typename T> struct std_string_view {};
#endif

// Casts nonnegative integer to unsigned.
template <typename Int>
FMT_CONSTEXPR typename std::make_unsigned<Int>::type to_unsigned(Int value) {
  FMT_ASSERT(value >= 0, "negative value");
  return static_cast<typename std::make_unsigned<Int>::type>(value);
}
}  // namespace internal

template <typename... Ts>
using void_t = typename internal::void_t_impl<Ts...>::type;

/**
  An implementation of ``std::basic_string_view`` for pre-C++17. It provides a
  subset of the API. ``fmt::basic_string_view`` is used for format strings even
  if ``std::string_view`` is available to prevent issues when a library is
  compiled with a different ``-std`` option than the client code (which is not
  recommended).
 */
template <typename Char> class basic_string_view {
 private:
  const Char* data_;
  size_t size_;

 public:
  using char_type = Char;
  using iterator = const Char*;

  FMT_CONSTEXPR basic_string_view() FMT_NOEXCEPT : data_(nullptr), size_(0) {}

  /** Constructs a string reference object from a C string and a size. */
  FMT_CONSTEXPR basic_string_view(const Char* s, size_t count) FMT_NOEXCEPT
      : data_(s),
        size_(count) {}

  /**
    \rst
    Constructs a string reference object from a C string computing
    the size with ``std::char_traits<Char>::length``.
    \endrst
   */
  basic_string_view(const Char* s)
      : data_(s), size_(std::char_traits<Char>::length(s)) {}

  /** Constructs a string reference from a ``std::basic_string`` object. */
  template <typename Alloc>
  FMT_CONSTEXPR basic_string_view(const std::basic_string<Char, Alloc>& s)
      FMT_NOEXCEPT : data_(s.data()),
                     size_(s.size()) {}

  template <
      typename S,
      FMT_ENABLE_IF(std::is_same<S, internal::std_string_view<Char>>::value)>
  FMT_CONSTEXPR basic_string_view(S s) FMT_NOEXCEPT : data_(s.data()),
                                                      size_(s.size()) {}

  /** Returns a pointer to the string data. */
  FMT_CONSTEXPR const Char* data() const { return data_; }

  /** Returns the string size. */
  FMT_CONSTEXPR size_t size() const { return size_; }

  FMT_CONSTEXPR iterator begin() const { return data_; }
  FMT_CONSTEXPR iterator end() const { return data_ + size_; }

  FMT_CONSTEXPR void remove_prefix(size_t n) {
    data_ += n;
    size_ -= n;
  }

  // Lexicographically compare this string reference to other.
  int compare(basic_string_view other) const {
    size_t str_size = size_ < other.size_ ? size_ : other.size_;
    int result = std::char_traits<Char>::compare(data_, other.data_, str_size);
    if (result == 0)
      result = size_ == other.size_ ? 0 : (size_ < other.size_ ? -1 : 1);
    return result;
  }

  friend bool operator==(basic_string_view lhs, basic_string_view rhs) {
    return lhs.compare(rhs) == 0;
  }
  friend bool operator!=(basic_string_view lhs, basic_string_view rhs) {
    return lhs.compare(rhs) != 0;
  }
  friend bool operator<(basic_string_view lhs, basic_string_view rhs) {
    return lhs.compare(rhs) < 0;
  }
  friend bool operator<=(basic_string_view lhs, basic_string_view rhs) {
    return lhs.compare(rhs) <= 0;
  }
  friend bool operator>(basic_string_view lhs, basic_string_view rhs) {
    return lhs.compare(rhs) > 0;
  }
  friend bool operator>=(basic_string_view lhs, basic_string_view rhs) {
    return lhs.compare(rhs) >= 0;
  }
};

using string_view = basic_string_view<char>;
using wstring_view = basic_string_view<wchar_t>;

#ifndef __cpp_char8_t
// A UTF-8 code unit type.
enum char8_t : unsigned char {};
#endif

/** Specifies if ``T`` is a character type. Can be specialized by users. */
template <typename T> struct is_char : std::false_type {};
template <> struct is_char<char> : std::true_type {};
template <> struct is_char<wchar_t> : std::true_type {};
template <> struct is_char<char8_t> : std::true_type {};
template <> struct is_char<char16_t> : std::true_type {};
template <> struct is_char<char32_t> : std::true_type {};

/**
  \rst
  Returns a string view of `s`. In order to add custom string type support to
  {fmt} provide an overload of `to_string_view` for it in the same namespace as
  the type for the argument-dependent lookup to work.

  **Example**::

    namespace my_ns {
    inline string_view to_string_view(const my_string& s) {
      return {s.data(), s.length()};
    }
    }
    std::string message = fmt::format(my_string("The answer is {}"), 42);
  \endrst
 */
template <typename Char, FMT_ENABLE_IF(is_char<Char>::value)>
inline basic_string_view<Char> to_string_view(const Char* s) {
  return s;
}

template <typename Char, typename Traits, typename Allocator>
inline basic_string_view<Char> to_string_view(
    const std::basic_string<Char, Traits, Allocator>& s) {
  return {s.data(), s.size()};
}

template <typename Char>
inline basic_string_view<Char> to_string_view(basic_string_view<Char> s) {
  return s;
}

template <typename Char,
          FMT_ENABLE_IF(!std::is_empty<internal::std_string_view<Char>>::value)>
inline basic_string_view<Char> to_string_view(
    internal::std_string_view<Char> s) {
  return s;
}

// A base class for compile-time strings. It is defined in the fmt namespace to
// make formatting functions visible via ADL, e.g. format(fmt("{}"), 42).
struct compile_string {};

template <typename S>
struct is_compile_string : std::is_base_of<compile_string, S> {};

template <typename S, FMT_ENABLE_IF(is_compile_string<S>::value)>
constexpr basic_string_view<typename S::char_type> to_string_view(const S& s) {
  return s;
}

namespace internal {
void to_string_view(...);
using fmt::v6::to_string_view;

// Specifies whether S is a string type convertible to fmt::basic_string_view.
// It should be a constexpr function but MSVC 2017 fails to compile it in
// enable_if and MSVC 2015 fails to compile it as an alias template.
template <typename S>
struct is_string : std::is_class<decltype(to_string_view(std::declval<S>()))> {
};

template <typename S, typename = void> struct char_t_impl {};
template <typename S> struct char_t_impl<S, enable_if_t<is_string<S>::value>> {
  using result = decltype(to_string_view(std::declval<S>()));
  using type = typename result::char_type;
};

struct error_handler {
  FMT_CONSTEXPR error_handler() {}
  FMT_CONSTEXPR error_handler(const error_handler&) {}
<<<<<<< HEAD

  // This function is intentionally not constexpr to give a compile-time error.
  FMT_NORETURN FMT_API void on_error(const char* message);
};
}  // namespace internal

/** String's character type. */
template <typename S> using char_t = typename internal::char_t_impl<S>::type;

// Parsing context consisting of a format string range being parsed and an
// argument counter for automatic indexing.
template <typename Char, typename ErrorHandler = internal::error_handler>
class basic_parse_context : private ErrorHandler {
 private:
  basic_string_view<Char> format_str_;
  int next_arg_id_;

 public:
  using char_type = Char;
  using iterator = typename basic_string_view<Char>::iterator;

  explicit FMT_CONSTEXPR basic_parse_context(basic_string_view<Char> format_str,
                                             ErrorHandler eh = ErrorHandler())
      : ErrorHandler(eh), format_str_(format_str), next_arg_id_(0) {}

  // Returns an iterator to the beginning of the format string range being
  // parsed.
  FMT_CONSTEXPR iterator begin() const FMT_NOEXCEPT {
    return format_str_.begin();
  }

  // Returns an iterator past the end of the format string range being parsed.
  FMT_CONSTEXPR iterator end() const FMT_NOEXCEPT { return format_str_.end(); }

  // Advances the begin iterator to ``it``.
  FMT_CONSTEXPR void advance_to(iterator it) {
    format_str_.remove_prefix(internal::to_unsigned(it - begin()));
  }

  // Returns the next argument index.
  FMT_CONSTEXPR int next_arg_id() {
    if (next_arg_id_ >= 0) return next_arg_id_++;
    on_error("cannot switch from manual to automatic argument indexing");
    return 0;
  }

=======

  // This function is intentionally not constexpr to give a compile-time error.
  FMT_NORETURN FMT_API void on_error(const char* message);
};
}  // namespace internal

/** String's character type. */
template <typename S> using char_t = typename internal::char_t_impl<S>::type;

// Parsing context consisting of a format string range being parsed and an
// argument counter for automatic indexing.
template <typename Char, typename ErrorHandler = internal::error_handler>
class basic_parse_context : private ErrorHandler {
 private:
  basic_string_view<Char> format_str_;
  int next_arg_id_;

 public:
  using char_type = Char;
  using iterator = typename basic_string_view<Char>::iterator;

  explicit FMT_CONSTEXPR basic_parse_context(basic_string_view<Char> format_str,
                                             ErrorHandler eh = ErrorHandler())
      : ErrorHandler(eh), format_str_(format_str), next_arg_id_(0) {}

  // Returns an iterator to the beginning of the format string range being
  // parsed.
  FMT_CONSTEXPR iterator begin() const FMT_NOEXCEPT {
    return format_str_.begin();
  }

  // Returns an iterator past the end of the format string range being parsed.
  FMT_CONSTEXPR iterator end() const FMT_NOEXCEPT { return format_str_.end(); }

  // Advances the begin iterator to ``it``.
  FMT_CONSTEXPR void advance_to(iterator it) {
    format_str_.remove_prefix(internal::to_unsigned(it - begin()));
  }

  // Returns the next argument index.
  FMT_CONSTEXPR int next_arg_id() {
    if (next_arg_id_ >= 0) return next_arg_id_++;
    on_error("cannot switch from manual to automatic argument indexing");
    return 0;
  }

>>>>>>> c89eec14
  FMT_CONSTEXPR bool check_arg_id(int) {
    if (next_arg_id_ > 0) {
      on_error("cannot switch from automatic to manual argument indexing");
      return false;
    }
    next_arg_id_ = -1;
    return true;
  }

  FMT_CONSTEXPR void check_arg_id(basic_string_view<Char>) {}

  FMT_CONSTEXPR void on_error(const char* message) {
    ErrorHandler::on_error(message);
  }

  FMT_CONSTEXPR ErrorHandler error_handler() const { return *this; }
};

using format_parse_context = basic_parse_context<char>;
using wformat_parse_context = basic_parse_context<wchar_t>;

using parse_context FMT_DEPRECATED_ALIAS = basic_parse_context<char>;
using wparse_context FMT_DEPRECATED_ALIAS = basic_parse_context<wchar_t>;

template <typename Context> class basic_format_arg;
template <typename Context> class basic_format_args;

// A formatter for objects of type T.
template <typename T, typename Char = char, typename Enable = void>
struct formatter {
  // A deleted default constructor indicates a disabled formatter.
  formatter() = delete;
};

template <typename T, typename Char, typename Enable = void>
struct FMT_DEPRECATED convert_to_int
    : bool_constant<!std::is_arithmetic<T>::value &&
                    std::is_convertible<T, int>::value> {};

namespace internal {

// Specifies if T has an enabled formatter specialization. A type can be
// formattable even if it doesn't have a formatter e.g. via a conversion.
template <typename T, typename Context>
using has_formatter =
    std::is_constructible<typename Context::template formatter_type<T>>;

/** A contiguous memory buffer with an optional growing ability. */
template <typename T> class buffer {
 private:
  buffer(const buffer&) = delete;
  void operator=(const buffer&) = delete;

  T* ptr_;
  std::size_t size_;
  std::size_t capacity_;

 protected:
  // Don't initialize ptr_ since it is not accessed to save a few cycles.
  buffer(std::size_t sz) FMT_NOEXCEPT : size_(sz), capacity_(sz) {}

  buffer(T* p = nullptr, std::size_t sz = 0, std::size_t cap = 0) FMT_NOEXCEPT
      : ptr_(p),
        size_(sz),
        capacity_(cap) {}

  /** Sets the buffer data and capacity. */
  void set(T* buf_data, std::size_t buf_capacity) FMT_NOEXCEPT {
    ptr_ = buf_data;
    capacity_ = buf_capacity;
  }

  /** Increases the buffer capacity to hold at least *capacity* elements. */
  virtual void grow(std::size_t capacity) = 0;

 public:
  using value_type = T;
  using const_reference = const T&;

  virtual ~buffer() {}

  T* begin() FMT_NOEXCEPT { return ptr_; }
  T* end() FMT_NOEXCEPT { return ptr_ + size_; }

  /** Returns the size of this buffer. */
  std::size_t size() const FMT_NOEXCEPT { return size_; }

  /** Returns the capacity of this buffer. */
  std::size_t capacity() const FMT_NOEXCEPT { return capacity_; }
<<<<<<< HEAD

  /** Returns a pointer to the buffer data. */
  T* data() FMT_NOEXCEPT { return ptr_; }

  /** Returns a pointer to the buffer data. */
=======

  /** Returns a pointer to the buffer data. */
  T* data() FMT_NOEXCEPT { return ptr_; }

  /** Returns a pointer to the buffer data. */
>>>>>>> c89eec14
  const T* data() const FMT_NOEXCEPT { return ptr_; }

  /**
    Resizes the buffer. If T is a POD type new elements may not be initialized.
   */
  void resize(std::size_t new_size) {
    reserve(new_size);
    size_ = new_size;
  }

  /** Clears this buffer. */
  void clear() { size_ = 0; }

  /** Reserves space to store at least *capacity* elements. */
  void reserve(std::size_t new_capacity) {
    if (new_capacity > capacity_) grow(new_capacity);
  }

  void push_back(const T& value) {
    reserve(size_ + 1);
    ptr_[size_++] = value;
  }

  /** Appends data to the end of the buffer. */
  template <typename U> void append(const U* begin, const U* end);

  T& operator[](std::size_t index) { return ptr_[index]; }
  const T& operator[](std::size_t index) const { return ptr_[index]; }
};

// A container-backed buffer.
template <typename Container>
class container_buffer : public buffer<typename Container::value_type> {
 private:
  Container& container_;

 protected:
  void grow(std::size_t capacity) FMT_OVERRIDE {
    container_.resize(capacity);
    this->set(&container_[0], capacity);
  }

 public:
  explicit container_buffer(Container& c)
      : buffer<typename Container::value_type>(c.size()), container_(c) {}
};

// Extracts a reference to the container from back_insert_iterator.
template <typename Container>
inline Container& get_container(std::back_insert_iterator<Container> it) {
  using bi_iterator = std::back_insert_iterator<Container>;
  struct accessor : bi_iterator {
    accessor(bi_iterator iter) : bi_iterator(iter) {}
    using bi_iterator::container;
  };
  return *accessor(it).container;
}

template <typename T, typename Char = char, typename Enable = void>
struct fallback_formatter {
  fallback_formatter() = delete;
};

// Specifies if T has an enabled fallback_formatter specialization.
template <typename T, typename Context>
using has_fallback_formatter =
    std::is_constructible<fallback_formatter<T, typename Context::char_type>>;

template <typename Char> struct named_arg_base;
template <typename T, typename Char> struct named_arg;

enum type {
  none_type,
  named_arg_type,
  // Integer types should go first,
  int_type,
  uint_type,
  long_long_type,
  ulong_long_type,
  bool_type,
  char_type,
  last_integer_type = char_type,
  // followed by floating-point types.
  double_type,
  long_double_type,
  last_numeric_type = long_double_type,
  cstring_type,
  string_type,
  pointer_type,
  custom_type
};

// Maps core type T to the corresponding type enum constant.
template <typename T, typename Char>
struct type_constant : std::integral_constant<type, custom_type> {};

#define FMT_TYPE_CONSTANT(Type, constant) \
  template <typename Char>                \
  struct type_constant<Type, Char> : std::integral_constant<type, constant> {}

FMT_TYPE_CONSTANT(const named_arg_base<Char>&, named_arg_type);
FMT_TYPE_CONSTANT(int, int_type);
FMT_TYPE_CONSTANT(unsigned, uint_type);
FMT_TYPE_CONSTANT(long long, long_long_type);
FMT_TYPE_CONSTANT(unsigned long long, ulong_long_type);
FMT_TYPE_CONSTANT(bool, bool_type);
FMT_TYPE_CONSTANT(Char, char_type);
FMT_TYPE_CONSTANT(double, double_type);
FMT_TYPE_CONSTANT(long double, long_double_type);
FMT_TYPE_CONSTANT(const Char*, cstring_type);
FMT_TYPE_CONSTANT(basic_string_view<Char>, string_type);
FMT_TYPE_CONSTANT(const void*, pointer_type);

FMT_CONSTEXPR bool is_integral(type t) {
  FMT_ASSERT(t != named_arg_type, "invalid argument type");
  return t > none_type && t <= last_integer_type;
}

FMT_CONSTEXPR bool is_arithmetic(type t) {
  FMT_ASSERT(t != named_arg_type, "invalid argument type");
  return t > none_type && t <= last_numeric_type;
}
<<<<<<< HEAD

template <typename Char> struct string_value {
  const Char* data;
  std::size_t size;
};

template <typename Context> struct custom_value {
  using parse_context = basic_parse_context<typename Context::char_type>;
  const void* value;
  void (*format)(const void* arg, parse_context& parse_ctx, Context& ctx);
};

// A formatting argument value.
template <typename Context> class value {
 public:
  using char_type = typename Context::char_type;

  union {
    int int_value;
    unsigned uint_value;
    long long long_long_value;
    unsigned long long ulong_long_value;
    bool bool_value;
    char_type char_value;
    double double_value;
    long double long_double_value;
    const void* pointer;
    string_value<char_type> string;
    custom_value<Context> custom;
    const named_arg_base<char_type>* named_arg;
  };

=======

template <typename Char> struct string_value {
  const Char* data;
  std::size_t size;
};

template <typename Context> struct custom_value {
  using parse_context = basic_parse_context<typename Context::char_type>;
  const void* value;
  void (*format)(const void* arg, parse_context& parse_ctx, Context& ctx);
};

// A formatting argument value.
template <typename Context> class value {
 public:
  using char_type = typename Context::char_type;

  union {
    int int_value;
    unsigned uint_value;
    long long long_long_value;
    unsigned long long ulong_long_value;
    bool bool_value;
    char_type char_value;
    double double_value;
    long double long_double_value;
    const void* pointer;
    string_value<char_type> string;
    custom_value<Context> custom;
    const named_arg_base<char_type>* named_arg;
  };

>>>>>>> c89eec14
  FMT_CONSTEXPR value(int val = 0) : int_value(val) {}
  FMT_CONSTEXPR value(unsigned val) : uint_value(val) {}
  value(long long val) : long_long_value(val) {}
  value(unsigned long long val) : ulong_long_value(val) {}
  value(double val) : double_value(val) {}
  value(long double val) : long_double_value(val) {}
  value(bool val) : bool_value(val) {}
  value(char_type val) : char_value(val) {}
  value(const char_type* val) { string.data = val; }
  value(basic_string_view<char_type> val) {
    string.data = val.data();
    string.size = val.size();
  }
  value(const void* val) : pointer(val) {}

  template <typename T> value(const T& val) {
    custom.value = &val;
    // Get the formatter type through the context to allow different contexts
    // have different extension points, e.g. `formatter<T>` for `format` and
    // `printf_formatter<T>` for `printf`.
    custom.format = format_custom_arg<
        T, conditional_t<has_formatter<T, Context>::value,
                         typename Context::template formatter_type<T>,
                         fallback_formatter<T, char_type>>>;
  }

  value(const named_arg_base<char_type>& val) { named_arg = &val; }

 private:
  // Formats an argument of a custom type, such as a user-defined class.
  template <typename T, typename Formatter>
  static void format_custom_arg(const void* arg,
                                basic_parse_context<char_type>& parse_ctx,
                                Context& ctx) {
    Formatter f;
    parse_ctx.advance_to(f.parse(parse_ctx));
    ctx.advance_to(f.format(*static_cast<const T*>(arg), ctx));
  }
};

template <typename Context, typename T>
FMT_CONSTEXPR basic_format_arg<Context> make_arg(const T& value);

// To minimize the number of types we need to deal with, long is translated
// either to int or to long long depending on its size.
enum { long_short = sizeof(long) == sizeof(int) };
using long_type = conditional_t<long_short, int, long long>;
using ulong_type = conditional_t<long_short, unsigned, unsigned long long>;

// Maps formatting arguments to core types.
template <typename Context> struct arg_mapper {
  using char_type = typename Context::char_type;

  FMT_CONSTEXPR int map(signed char val) { return val; }
  FMT_CONSTEXPR unsigned map(unsigned char val) { return val; }
  FMT_CONSTEXPR int map(short val) { return val; }
  FMT_CONSTEXPR unsigned map(unsigned short val) { return val; }
  FMT_CONSTEXPR int map(int val) { return val; }
  FMT_CONSTEXPR unsigned map(unsigned val) { return val; }
  FMT_CONSTEXPR long_type map(long val) { return val; }
  FMT_CONSTEXPR ulong_type map(unsigned long val) { return val; }
  FMT_CONSTEXPR long long map(long long val) { return val; }
  FMT_CONSTEXPR unsigned long long map(unsigned long long val) { return val; }
  FMT_CONSTEXPR bool map(bool val) { return val; }

  template <typename T, FMT_ENABLE_IF(is_char<T>::value)>
  FMT_CONSTEXPR char_type map(T val) {
    static_assert(
        std::is_same<T, char>::value || std::is_same<T, char_type>::value,
        "mixing character types is disallowed");
    return val;
  }

  FMT_CONSTEXPR double map(float val) { return static_cast<double>(val); }
  FMT_CONSTEXPR double map(double val) { return val; }
  FMT_CONSTEXPR long double map(long double val) { return val; }

  FMT_CONSTEXPR const char_type* map(char_type* val) { return val; }
  FMT_CONSTEXPR const char_type* map(const char_type* val) { return val; }
  template <typename T, FMT_ENABLE_IF(is_string<T>::value)>
  FMT_CONSTEXPR basic_string_view<char_type> map(const T& val) {
    static_assert(std::is_same<char_type, char_t<T>>::value,
                  "mixing character types is disallowed");
    return to_string_view(val);
  }
  template <typename T,
            FMT_ENABLE_IF(
                std::is_constructible<basic_string_view<char_type>, T>::value &&
                !is_string<T>::value)>
  FMT_CONSTEXPR basic_string_view<char_type> map(const T& val) {
    return basic_string_view<char_type>(val);
  }
  FMT_CONSTEXPR const char* map(const signed char* val) {
    static_assert(std::is_same<char_type, char>::value, "invalid string type");
    return reinterpret_cast<const char*>(val);
  }
  FMT_CONSTEXPR const char* map(const unsigned char* val) {
    static_assert(std::is_same<char_type, char>::value, "invalid string type");
    return reinterpret_cast<const char*>(val);
  }

  FMT_CONSTEXPR const void* map(void* val) { return val; }
  FMT_CONSTEXPR const void* map(const void* val) { return val; }
  FMT_CONSTEXPR const void* map(std::nullptr_t val) { return val; }
  template <typename T> FMT_CONSTEXPR int map(const T*) {
    // Formatting of arbitrary pointers is disallowed. If you want to output
    // a pointer cast it to "void *" or "const void *". In particular, this
    // forbids formatting of "[const] volatile char *" which is printed as bool
    // by iostreams.
    static_assert(!sizeof(T), "formatting of non-void pointers is disallowed");
    return 0;
  }

  template <typename T,
            FMT_ENABLE_IF(std::is_enum<T>::value &&
                          !has_formatter<T, Context>::value &&
                          !has_fallback_formatter<T, Context>::value)>
  FMT_CONSTEXPR int map(const T& val) {
    return static_cast<int>(val);
  }
  template <typename T,
            FMT_ENABLE_IF(!is_string<T>::value && !is_char<T>::value &&
                          (has_formatter<T, Context>::value ||
                           has_fallback_formatter<T, Context>::value))>
  FMT_CONSTEXPR const T& map(const T& val) {
    return val;
  }

  template <typename T>
  FMT_CONSTEXPR const named_arg_base<char_type>& map(
      const named_arg<T, char_type>& val) {
    auto arg = make_arg<Context>(val.value);
    std::memcpy(val.data, &arg, sizeof(arg));
    return val;
  }
};

// A type constant after applying arg_mapper<Context>.
template <typename T, typename Context>
using mapped_type_constant =
    type_constant<decltype(arg_mapper<Context>().map(std::declval<T>())),
                  typename Context::char_type>;

// Maximum number of arguments with packed types.
enum { max_packed_args = 15 };
enum : unsigned long long { is_unpacked_bit = 1ull << 63 };

template <typename Context> class arg_map;
}  // namespace internal

// A formatting argument. It is a trivially copyable/constructible type to
// allow storage in basic_memory_buffer.
template <typename Context> class basic_format_arg {
 private:
  internal::value<Context> value_;
  internal::type type_;

  template <typename ContextType, typename T>
  friend FMT_CONSTEXPR basic_format_arg<ContextType> internal::make_arg(
      const T& value);

  template <typename Visitor, typename Ctx>
  friend FMT_CONSTEXPR auto visit_format_arg(Visitor&& vis,
                                             const basic_format_arg<Ctx>& arg)
      -> decltype(vis(0));

  friend class basic_format_args<Context>;
  friend class internal::arg_map<Context>;

  using char_type = typename Context::char_type;

 public:
  class handle {
   public:
    explicit handle(internal::custom_value<Context> custom) : custom_(custom) {}

    void format(basic_parse_context<char_type>& parse_ctx, Context& ctx) const {
      custom_.format(custom_.value, parse_ctx, ctx);
    }

   private:
    internal::custom_value<Context> custom_;
  };

  FMT_CONSTEXPR basic_format_arg() : type_(internal::none_type) {}

  FMT_CONSTEXPR explicit operator bool() const FMT_NOEXCEPT {
    return type_ != internal::none_type;
  }

  internal::type type() const { return type_; }

  bool is_integral() const { return internal::is_integral(type_); }
  bool is_arithmetic() const { return internal::is_arithmetic(type_); }
};

/**
  \rst
  Visits an argument dispatching to the appropriate visit method based on
  the argument type. For example, if the argument type is ``double`` then
  ``vis(value)`` will be called with the value of type ``double``.
  \endrst
 */
template <typename Visitor, typename Context>
FMT_CONSTEXPR auto visit_format_arg(Visitor&& vis,
                                    const basic_format_arg<Context>& arg)
    -> decltype(vis(0)) {
  using char_type = typename Context::char_type;
  switch (arg.type_) {
  case internal::none_type:
    break;
  case internal::named_arg_type:
    FMT_ASSERT(false, "invalid argument type");
    break;
  case internal::int_type:
    return vis(arg.value_.int_value);
  case internal::uint_type:
    return vis(arg.value_.uint_value);
  case internal::long_long_type:
    return vis(arg.value_.long_long_value);
  case internal::ulong_long_type:
    return vis(arg.value_.ulong_long_value);
  case internal::bool_type:
    return vis(arg.value_.bool_value);
  case internal::char_type:
    return vis(arg.value_.char_value);
  case internal::double_type:
    return vis(arg.value_.double_value);
  case internal::long_double_type:
    return vis(arg.value_.long_double_value);
  case internal::cstring_type:
    return vis(arg.value_.string.data);
  case internal::string_type:
    return vis(basic_string_view<char_type>(arg.value_.string.data,
                                            arg.value_.string.size));
  case internal::pointer_type:
    return vis(arg.value_.pointer);
  case internal::custom_type:
    return vis(typename basic_format_arg<Context>::handle(arg.value_.custom));
  }
  return vis(monostate());
}

namespace internal {
// A map from argument names to their values for named arguments.
template <typename Context> class arg_map {
 private:
  arg_map(const arg_map&) = delete;
  void operator=(const arg_map&) = delete;

  using char_type = typename Context::char_type;

  struct entry {
    basic_string_view<char_type> name;
    basic_format_arg<Context> arg;
  };

  entry* map_;
  unsigned size_;

  void push_back(value<Context> val) {
    const auto& named = *val.named_arg;
    map_[size_] = {named.name, named.template deserialize<Context>()};
    ++size_;
  }

 public:
  arg_map() : map_(nullptr), size_(0) {}
  void init(const basic_format_args<Context>& args);
  ~arg_map() { delete[] map_; }

  basic_format_arg<Context> find(basic_string_view<char_type> name) const {
    // The list is unsorted, so just return the first matching name.
    for (entry *it = map_, *end = map_ + size_; it != end; ++it) {
      if (it->name == name) return it->arg;
    }
    return {};
  }
};

// A type-erased reference to an std::locale to avoid heavy <locale> include.
class locale_ref {
 private:
  const void* locale_;  // A type-erased pointer to std::locale.
<<<<<<< HEAD

 public:
  locale_ref() : locale_(nullptr) {}
  template <typename Locale> explicit locale_ref(const Locale& loc);

=======

 public:
  locale_ref() : locale_(nullptr) {}
  template <typename Locale> explicit locale_ref(const Locale& loc);

>>>>>>> c89eec14
  template <typename Locale> Locale get() const;
};

template <typename> constexpr unsigned long long encode_types() { return 0; }

template <typename Context, typename Arg, typename... Args>
constexpr unsigned long long encode_types() {
  return mapped_type_constant<Arg, Context>::value |
         (encode_types<Context, Args...>() << 4);
}

template <typename Context, typename T>
FMT_CONSTEXPR basic_format_arg<Context> make_arg(const T& value) {
  basic_format_arg<Context> arg;
  arg.type_ = mapped_type_constant<T, Context>::value;
  arg.value_ = arg_mapper<Context>().map(value);
  return arg;
}

template <bool IS_PACKED, typename Context, typename T,
          FMT_ENABLE_IF(IS_PACKED)>
inline value<Context> make_arg(const T& val) {
  return arg_mapper<Context>().map(val);
}

template <bool IS_PACKED, typename Context, typename T,
          FMT_ENABLE_IF(!IS_PACKED)>
inline basic_format_arg<Context> make_arg(const T& value) {
  return make_arg<Context>(value);
}
}  // namespace internal

// Formatting context.
template <typename OutputIt, typename Char> class basic_format_context {
 public:
  /** The character type for the output. */
  using char_type = Char;

 private:
  OutputIt out_;
  basic_format_args<basic_format_context> args_;
  internal::arg_map<basic_format_context> map_;
  internal::locale_ref loc_;

  basic_format_context(const basic_format_context&) = delete;
  void operator=(const basic_format_context&) = delete;

 public:
  using iterator = OutputIt;
  using format_arg = basic_format_arg<basic_format_context>;
  template <typename T> using formatter_type = formatter<T, char_type>;

  /**
   Constructs a ``basic_format_context`` object. References to the arguments are
   stored in the object so make sure they have appropriate lifetimes.
   */
  basic_format_context(OutputIt out_it,
                       basic_format_args<basic_format_context> ctx_args,
                       internal::locale_ref loc = internal::locale_ref())
      : out_(out_it), args_(ctx_args), loc_(loc) {}

  format_arg arg(int id) const { return args_.get(id); }

  // Checks if manual indexing is used and returns the argument with the
  // specified name.
  format_arg arg(basic_string_view<char_type> name);
<<<<<<< HEAD

  internal::error_handler error_handler() { return {}; }
  void on_error(const char* message) { error_handler().on_error(message); }

  // Returns an iterator to the beginning of the output range.
  iterator out() { return out_; }

  // Advances the begin iterator to ``it``.
  void advance_to(iterator it) { out_ = it; }

=======

  internal::error_handler error_handler() { return {}; }
  void on_error(const char* message) { error_handler().on_error(message); }

  // Returns an iterator to the beginning of the output range.
  iterator out() { return out_; }

  // Advances the begin iterator to ``it``.
  void advance_to(iterator it) { out_ = it; }

>>>>>>> c89eec14
  internal::locale_ref locale() { return loc_; }
};

template <typename Char>
using buffer_context =
    basic_format_context<std::back_insert_iterator<internal::buffer<Char>>,
                         Char>;
using format_context = buffer_context<char>;
using wformat_context = buffer_context<wchar_t>;

/**
  \rst
  An array of references to arguments. It can be implicitly converted into
  `~fmt::basic_format_args` for passing into type-erased formatting functions
  such as `~fmt::vformat`.
  \endrst
 */
template <typename Context, typename... Args> class format_arg_store {
 private:
  static const size_t num_args = sizeof...(Args);
  static const bool is_packed = num_args < internal::max_packed_args;

  using value_type = conditional_t<is_packed, internal::value<Context>,
                                   basic_format_arg<Context>>;

  // If the arguments are not packed, add one more element to mark the end.
  value_type data_[num_args + (num_args == 0 ? 1 : 0)];

  friend class basic_format_args<Context>;

 public:
  static constexpr unsigned long long types =
      is_packed ? internal::encode_types<Context, Args...>()
                : internal::is_unpacked_bit | num_args;
  FMT_DEPRECATED static constexpr unsigned long long TYPES = types;

  format_arg_store(const Args&... args)
      : data_{internal::make_arg<is_packed, Context>(args)...} {}
};

/**
  \rst
  Constructs an `~fmt::format_arg_store` object that contains references to
  arguments and can be implicitly converted to `~fmt::format_args`. `Context`
  can be omitted in which case it defaults to `~fmt::context`.
  See `~fmt::arg` for lifetime considerations.
  \endrst
 */
template <typename Context = format_context, typename... Args>
inline format_arg_store<Context, Args...> make_format_args(
    const Args&... args) {
  return {args...};
}

/** Formatting arguments. */
template <typename Context> class basic_format_args {
 public:
  using size_type = int;
  using format_arg = basic_format_arg<Context>;

 private:
  // To reduce compiled code size per formatting function call, types of first
  // max_packed_args arguments are passed in the types_ field.
  unsigned long long types_;
  union {
    // If the number of arguments is less than max_packed_args, the argument
    // values are stored in values_, otherwise they are stored in args_.
    // This is done to reduce compiled code size as storing larger objects
    // may require more code (at least on x86-64) even if the same amount of
    // data is actually copied to stack. It saves ~10% on the bloat test.
    const internal::value<Context>* values_;
    const format_arg* args_;
  };

  bool is_packed() const { return (types_ & internal::is_unpacked_bit) == 0; }

  internal::type type(int index) const {
    int shift = index * 4;
    return static_cast<internal::type>((types_ & (0xfull << shift)) >> shift);
  }

  friend class internal::arg_map<Context>;

  void set_data(const internal::value<Context>* values) { values_ = values; }
  void set_data(const format_arg* args) { args_ = args; }

  format_arg do_get(int index) const {
    format_arg arg;
    if (!is_packed()) {
      auto num_args = max_size();
      if (index < num_args) arg = args_[index];
      return arg;
    }
    if (index > internal::max_packed_args) return arg;
    arg.type_ = type(index);
    if (arg.type_ == internal::none_type) return arg;
    internal::value<Context>& val = arg.value_;
    val = values_[index];
    return arg;
  }

 public:
  basic_format_args() : types_(0) {}

  /**
   \rst
   Constructs a `basic_format_args` object from `~fmt::format_arg_store`.
   \endrst
   */
  template <typename... Args>
  basic_format_args(const format_arg_store<Context, Args...>& store)
      : types_(static_cast<unsigned long long>(store.types)) {
    set_data(store.data_);
  }

  /**
   \rst
   Constructs a `basic_format_args` object from a dynamic set of arguments.
   \endrst
   */
  basic_format_args(const format_arg* args, int count)
      : types_(internal::is_unpacked_bit | internal::to_unsigned(count)) {
    set_data(args);
  }

  /** Returns the argument at specified index. */
  format_arg get(int index) const {
    format_arg arg = do_get(index);
    if (arg.type_ == internal::named_arg_type)
      arg = arg.value_.named_arg->template deserialize<Context>();
    return arg;
  }

  int max_size() const {
    unsigned long long max_packed = internal::max_packed_args;
    return static_cast<int>(is_packed() ? max_packed
                                        : types_ & ~internal::is_unpacked_bit);
  }
};

/** An alias to ``basic_format_args<context>``. */
// It is a separate type rather than an alias to make symbols readable.
struct format_args : basic_format_args<format_context> {
  template <typename... Args>
  format_args(Args&&... args)
      : basic_format_args<format_context>(std::forward<Args>(args)...) {}
};
struct wformat_args : basic_format_args<wformat_context> {
  template <typename... Args>
  wformat_args(Args&&... args)
      : basic_format_args<wformat_context>(std::forward<Args>(args)...) {}
};

template <typename Container> struct is_contiguous : std::false_type {};

template <typename Char>
struct is_contiguous<std::basic_string<Char>> : std::true_type {};

template <typename Char>
struct is_contiguous<internal::buffer<Char>> : std::true_type {};

namespace internal {

template <typename OutputIt>
struct is_contiguous_back_insert_iterator : std::false_type {};
template <typename Container>
struct is_contiguous_back_insert_iterator<std::back_insert_iterator<Container>>
    : is_contiguous<Container> {};

template <typename Char> struct named_arg_base {
  basic_string_view<Char> name;

  // Serialized value<context>.
  mutable char data[sizeof(basic_format_arg<buffer_context<Char>>)];

  named_arg_base(basic_string_view<Char> nm) : name(nm) {}

  template <typename Context> basic_format_arg<Context> deserialize() const {
    basic_format_arg<Context> arg;
    std::memcpy(&arg, data, sizeof(basic_format_arg<Context>));
    return arg;
  }
};

template <typename T, typename Char> struct named_arg : named_arg_base<Char> {
  const T& value;

  named_arg(basic_string_view<Char> name, const T& val)
      : named_arg_base<Char>(name), value(val) {}
};

template <typename..., typename S, FMT_ENABLE_IF(!is_compile_string<S>::value)>
inline void check_format_string(const S&) {
#if defined(FMT_ENFORCE_COMPILE_STRING)
  static_assert(is_compile_string<S>::value,
                "FMT_ENFORCE_COMPILE_STRING requires all format strings to "
                "utilize FMT_STRING() or fmt().");
#endif
}
template <typename..., typename S, FMT_ENABLE_IF(is_compile_string<S>::value)>
void check_format_string(S);

struct view {};
template <bool...> struct bool_pack;
template <bool... Args>
using all_true =
    std::is_same<bool_pack<Args..., true>, bool_pack<true, Args...>>;

template <typename... Args, typename S, typename Char = char_t<S>>
inline format_arg_store<buffer_context<Char>, remove_reference_t<Args>...>
make_args_checked(const S& format_str,
                  const remove_reference_t<Args>&... args) {
<<<<<<< HEAD
  static_assert(all_true<(!std::is_base_of<view, remove_reference_t<Args>>() ||
                          !std::is_reference<Args>())...>::value,
                "passing views as lvalues is disallowed");
=======
#ifndef __INTEL_COMPILER
  static_assert(all_true<(!std::is_base_of<view, remove_reference_t<Args>>() ||
                          !std::is_reference<Args>())...>::value,
                "passing views as lvalues is disallowed");
#endif
>>>>>>> c89eec14
  check_format_string<remove_const_t<remove_reference_t<Args>>...>(format_str);
  return {args...};
}

template <typename Char>
std::basic_string<Char> vformat(basic_string_view<Char> format_str,
                                basic_format_args<buffer_context<Char>> args);

template <typename Char>
typename buffer_context<Char>::iterator vformat_to(
    buffer<Char>& buf, basic_string_view<Char> format_str,
    basic_format_args<buffer_context<Char>> args);
}  // namespace internal

/**
  \rst
  Returns a named argument to be used in a formatting function.

  The named argument holds a reference and does not extend the lifetime
  of its arguments.
  Consequently, a dangling reference can accidentally be created.
  The user should take care to only pass this function temporaries when
  the named argument is itself a temporary, as per the following example.

  **Example**::

    fmt::print("Elapsed time: {s:.2f} seconds", fmt::arg("s", 1.23));
  \endrst
 */
template <typename S, typename T, typename Char = char_t<S>>
inline internal::named_arg<T, Char> arg(const S& name, const T& arg) {
  static_assert(internal::is_string<S>::value, "");
  return {name, arg};
}

// Disable nested named arguments, e.g. ``arg("a", arg("b", 42))``.
template <typename S, typename T, typename Char>
void arg(S, internal::named_arg<T, Char>) = delete;

/** Formats a string and writes the output to ``out``. */
// GCC 8 and earlier cannot handle std::back_insert_iterator<Container> with
// vformat_to<ArgFormatter>(...) overload, so SFINAE on iterator type instead.
template <typename OutputIt, typename S, typename Char = char_t<S>,
          FMT_ENABLE_IF(
              internal::is_contiguous_back_insert_iterator<OutputIt>::value)>
OutputIt vformat_to(OutputIt out, const S& format_str,
                    basic_format_args<buffer_context<Char>> args) {
  using container = remove_reference_t<decltype(internal::get_container(out))>;
  internal::container_buffer<container> buf((internal::get_container(out)));
  internal::vformat_to(buf, to_string_view(format_str), args);
  return out;
}

template <typename Container, typename S, typename... Args,
          FMT_ENABLE_IF(
              is_contiguous<Container>::value&& internal::is_string<S>::value)>
inline std::back_insert_iterator<Container> format_to(
    std::back_insert_iterator<Container> out, const S& format_str,
    Args&&... args) {
  return vformat_to(
      out, to_string_view(format_str),
      {internal::make_args_checked<Args...>(format_str, args...)});
}

template <typename S, typename Char = char_t<S>>
inline std::basic_string<Char> vformat(
    const S& format_str, basic_format_args<buffer_context<Char>> args) {
  return internal::vformat(to_string_view(format_str), args);
}

/**
  \rst
  Formats arguments and returns the result as a string.

  **Example**::

    #include <fmt/core.h>
    std::string message = fmt::format("The answer is {}", 42);
  \endrst
*/
// Pass char_t as a default template parameter instead of using
// std::basic_string<char_t<S>> to reduce the symbol size.
template <typename S, typename... Args, typename Char = char_t<S>>
inline std::basic_string<Char> format(const S& format_str, Args&&... args) {
  return internal::vformat(
      to_string_view(format_str),
      {internal::make_args_checked<Args...>(format_str, args...)});
}

FMT_API void vprint(std::FILE* f, string_view format_str, format_args args);
FMT_API void vprint(std::FILE* f, wstring_view format_str, wformat_args args);

/**
  \rst
  Prints formatted data to the file *f*. For wide format strings,
  *f* should be in wide-oriented mode set via ``fwide(f, 1)`` or
  ``_setmode(_fileno(f), _O_U8TEXT)`` on Windows.

  **Example**::

    fmt::print(stderr, "Don't {}!", "panic");
  \endrst
 */
template <typename S, typename... Args,
          FMT_ENABLE_IF(internal::is_string<S>::value)>
inline void print(std::FILE* f, const S& format_str, Args&&... args) {
  vprint(f, to_string_view(format_str),
         internal::make_args_checked<Args...>(format_str, args...));
}

FMT_API void vprint(string_view format_str, format_args args);
FMT_API void vprint(wstring_view format_str, wformat_args args);

/**
  \rst
  Prints formatted data to ``stdout``.

  **Example**::

    fmt::print("Elapsed time: {0:.2f} seconds", 1.23);
  \endrst
 */
template <typename S, typename... Args,
          FMT_ENABLE_IF(internal::is_string<S>::value)>
inline void print(const S& format_str, Args&&... args) {
  vprint(to_string_view(format_str),
         internal::make_args_checked<Args...>(format_str, args...));
}
FMT_END_NAMESPACE

#endif  // FMT_CORE_H_<|MERGE_RESOLUTION|>--- conflicted
+++ resolved
@@ -137,11 +137,7 @@
 #endif
 
 // Workaround broken [[deprecated]] in the Intel compiler.
-<<<<<<< HEAD
-#ifdef __INTEL_COMPILER
-=======
 #if defined(__INTEL_COMPILER) || defined(__NVCC__)
->>>>>>> c89eec14
 #  define FMT_DEPRECATED_ALIAS
 #else
 #  define FMT_DEPRECATED_ALIAS FMT_DEPRECATED
@@ -421,7 +417,6 @@
 struct error_handler {
   FMT_CONSTEXPR error_handler() {}
   FMT_CONSTEXPR error_handler(const error_handler&) {}
-<<<<<<< HEAD
 
   // This function is intentionally not constexpr to give a compile-time error.
   FMT_NORETURN FMT_API void on_error(const char* message);
@@ -468,54 +463,6 @@
     return 0;
   }
 
-=======
-
-  // This function is intentionally not constexpr to give a compile-time error.
-  FMT_NORETURN FMT_API void on_error(const char* message);
-};
-}  // namespace internal
-
-/** String's character type. */
-template <typename S> using char_t = typename internal::char_t_impl<S>::type;
-
-// Parsing context consisting of a format string range being parsed and an
-// argument counter for automatic indexing.
-template <typename Char, typename ErrorHandler = internal::error_handler>
-class basic_parse_context : private ErrorHandler {
- private:
-  basic_string_view<Char> format_str_;
-  int next_arg_id_;
-
- public:
-  using char_type = Char;
-  using iterator = typename basic_string_view<Char>::iterator;
-
-  explicit FMT_CONSTEXPR basic_parse_context(basic_string_view<Char> format_str,
-                                             ErrorHandler eh = ErrorHandler())
-      : ErrorHandler(eh), format_str_(format_str), next_arg_id_(0) {}
-
-  // Returns an iterator to the beginning of the format string range being
-  // parsed.
-  FMT_CONSTEXPR iterator begin() const FMT_NOEXCEPT {
-    return format_str_.begin();
-  }
-
-  // Returns an iterator past the end of the format string range being parsed.
-  FMT_CONSTEXPR iterator end() const FMT_NOEXCEPT { return format_str_.end(); }
-
-  // Advances the begin iterator to ``it``.
-  FMT_CONSTEXPR void advance_to(iterator it) {
-    format_str_.remove_prefix(internal::to_unsigned(it - begin()));
-  }
-
-  // Returns the next argument index.
-  FMT_CONSTEXPR int next_arg_id() {
-    if (next_arg_id_ >= 0) return next_arg_id_++;
-    on_error("cannot switch from manual to automatic argument indexing");
-    return 0;
-  }
-
->>>>>>> c89eec14
   FMT_CONSTEXPR bool check_arg_id(int) {
     if (next_arg_id_ > 0) {
       on_error("cannot switch from automatic to manual argument indexing");
@@ -605,19 +552,11 @@
 
   /** Returns the capacity of this buffer. */
   std::size_t capacity() const FMT_NOEXCEPT { return capacity_; }
-<<<<<<< HEAD
 
   /** Returns a pointer to the buffer data. */
   T* data() FMT_NOEXCEPT { return ptr_; }
 
   /** Returns a pointer to the buffer data. */
-=======
-
-  /** Returns a pointer to the buffer data. */
-  T* data() FMT_NOEXCEPT { return ptr_; }
-
-  /** Returns a pointer to the buffer data. */
->>>>>>> c89eec14
   const T* data() const FMT_NOEXCEPT { return ptr_; }
 
   /**
@@ -740,7 +679,6 @@
   FMT_ASSERT(t != named_arg_type, "invalid argument type");
   return t > none_type && t <= last_numeric_type;
 }
-<<<<<<< HEAD
 
 template <typename Char> struct string_value {
   const Char* data;
@@ -773,40 +711,6 @@
     const named_arg_base<char_type>* named_arg;
   };
 
-=======
-
-template <typename Char> struct string_value {
-  const Char* data;
-  std::size_t size;
-};
-
-template <typename Context> struct custom_value {
-  using parse_context = basic_parse_context<typename Context::char_type>;
-  const void* value;
-  void (*format)(const void* arg, parse_context& parse_ctx, Context& ctx);
-};
-
-// A formatting argument value.
-template <typename Context> class value {
- public:
-  using char_type = typename Context::char_type;
-
-  union {
-    int int_value;
-    unsigned uint_value;
-    long long long_long_value;
-    unsigned long long ulong_long_value;
-    bool bool_value;
-    char_type char_value;
-    double double_value;
-    long double long_double_value;
-    const void* pointer;
-    string_value<char_type> string;
-    custom_value<Context> custom;
-    const named_arg_base<char_type>* named_arg;
-  };
-
->>>>>>> c89eec14
   FMT_CONSTEXPR value(int val = 0) : int_value(val) {}
   FMT_CONSTEXPR value(unsigned val) : uint_value(val) {}
   value(long long val) : long_long_value(val) {}
@@ -1091,19 +995,11 @@
 class locale_ref {
  private:
   const void* locale_;  // A type-erased pointer to std::locale.
-<<<<<<< HEAD
 
  public:
   locale_ref() : locale_(nullptr) {}
   template <typename Locale> explicit locale_ref(const Locale& loc);
 
-=======
-
- public:
-  locale_ref() : locale_(nullptr) {}
-  template <typename Locale> explicit locale_ref(const Locale& loc);
-
->>>>>>> c89eec14
   template <typename Locale> Locale get() const;
 };
 
@@ -1170,7 +1066,6 @@
   // Checks if manual indexing is used and returns the argument with the
   // specified name.
   format_arg arg(basic_string_view<char_type> name);
-<<<<<<< HEAD
 
   internal::error_handler error_handler() { return {}; }
   void on_error(const char* message) { error_handler().on_error(message); }
@@ -1181,18 +1076,6 @@
   // Advances the begin iterator to ``it``.
   void advance_to(iterator it) { out_ = it; }
 
-=======
-
-  internal::error_handler error_handler() { return {}; }
-  void on_error(const char* message) { error_handler().on_error(message); }
-
-  // Returns an iterator to the beginning of the output range.
-  iterator out() { return out_; }
-
-  // Advances the begin iterator to ``it``.
-  void advance_to(iterator it) { out_ = it; }
-
->>>>>>> c89eec14
   internal::locale_ref locale() { return loc_; }
 };
 
@@ -1405,17 +1288,11 @@
 inline format_arg_store<buffer_context<Char>, remove_reference_t<Args>...>
 make_args_checked(const S& format_str,
                   const remove_reference_t<Args>&... args) {
-<<<<<<< HEAD
-  static_assert(all_true<(!std::is_base_of<view, remove_reference_t<Args>>() ||
-                          !std::is_reference<Args>())...>::value,
-                "passing views as lvalues is disallowed");
-=======
 #ifndef __INTEL_COMPILER
   static_assert(all_true<(!std::is_base_of<view, remove_reference_t<Args>>() ||
                           !std::is_reference<Args>())...>::value,
                 "passing views as lvalues is disallowed");
 #endif
->>>>>>> c89eec14
   check_format_string<remove_const_t<remove_reference_t<Args>>...>(format_str);
   return {args...};
 }
