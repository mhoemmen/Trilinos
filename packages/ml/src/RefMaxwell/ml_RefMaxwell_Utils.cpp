--- conflicted
+++ resolved
@@ -241,8 +241,6 @@
   return(0);
 }
 
-<<<<<<< HEAD
-
 // ================================================ ====== ==== ==== == =
 static int RefMaxwell_SetupCoordinates(ML_Operator* A, Teuchos::ParameterList &List_, double *&coordx, double *&coordy, double *&coordz, double*& material)
 
@@ -262,91 +260,6 @@
 // ================================================ ====== ==== ==== == =
 // Modified from ml_agg_genP.c
 static void ML_Init_Material(ML_Operator* A, double * material) {
-  int i, j, n, count, num_PDEs, BlockRow, BlockCol;
-  double threshold;
-  int* columns;
-  double* values;
-  int allocated, entries = 0;
-  int** filter;
-  //  int Nghost;
-
-
-  // Sanity check
-  TEUCHOS_TEST_FOR_EXCEPTION(material == 0, std::logic_error,"ML_Init_Material: material vector not found");
-
-  num_PDEs = A->num_PDEs;
-  threshold = A->aux_data->threshold;
-
-  ML_Operator_AmalgamateAndDropWeak(A, num_PDEs, 0.0);
-  n = A->invec_leng;
-  //  Nghost = ML_CommInfoOP_Compute_TotalRcvLength(A->getrow->pre_comm);
-
-  filter = (int**) ML_allocate(sizeof(int*) * n);
-
-  allocated = 128;
-  columns = (int *)    ML_allocate(allocated * sizeof(int));
-  values  = (double *) ML_allocate(allocated * sizeof(double));
-
-
-  for (i = 0 ; i < n ; ++i) {
-    BlockRow = i;
-
-    ML_get_matrix_row(A,1,&i,&allocated,&columns,&values, &entries,0);
-    count = 0;
-    for (j = 0 ; j < entries ; ++j) {
-      BlockCol = columns[j];
-      if (  (i != columns[j]) &&
-            (std::abs(log10(material[BlockRow]) - log10(material[BlockCol])) > threshold) ) {
-        columns[count++] = columns[j];
-      }
-    }
-    
-    /* insert the rows */
-    filter[BlockRow] = (int*) ML_allocate(sizeof(int) * (count + 1));
-    filter[BlockRow][0] = count;
-
-    for (j = 0 ; j < count ; ++j)
-      filter[BlockRow][j + 1] = columns[j];
-  }
-
-  ML_free(columns);
-  ML_free(values);
-
-  ML_Operator_UnAmalgamateAndDropWeak(A, num_PDEs, 0.0);
-
-  A->aux_data->aux_func_ptr  = A->getrow->func_ptr;
-  A->getrow->func_ptr = ML_Aux_Getrow;
-  A->aux_data->filter = filter;
-  A->aux_data->filter_size = n;
-
- 
-}
-
-// ================================================ ====== ==== ==== == =
-// Copied from ml_agg_genP.c
-static void ML_Init_Aux(ML_Operator* A, double * x_coord, double * y_coord, double * z_coord) {
-=======
-
-// ================================================ ====== ==== ==== == =
-static int RefMaxwell_SetupCoordinates(ML_Operator* A, Teuchos::ParameterList &List_, double *&coordx, double *&coordy, double *&coordz, double*& material)
-
-{
-  // For node coordinates
-  double *in_x_coord = List_.get("x-coordinates", (double *)0);
-  double *in_y_coord = List_.get("y-coordinates", (double *)0);
-  double *in_z_coord = List_.get("z-coordinates", (double *)0);
-  double *in_m_coord = List_.get("material coordinates", (double *)0);
-
-  int rv = ML_Epetra::RefMaxwell_SetupCoordinates(A,in_x_coord,in_y_coord,in_z_coord,in_m_coord,
-                                                  coordx,coordy,coordz,material);
-  return rv;
-}
-
-
-// ================================================ ====== ==== ==== == =
-// Modified from ml_agg_genP.c
-static void ML_Init_Material(ML_Operator* A, double * material) {
->>>>>>> 0c9a0295
   int i, j, n, count, num_PDEs, BlockRow, BlockCol;
   double threshold;
   int* columns;
@@ -421,8 +334,6 @@
   double *LaplacianDiag;
   int     Nghost;
 
-<<<<<<< HEAD
-=======
   /* Sanity Checks */
   int dim=(x_coord!=0) + (y_coord!=0) + (z_coord!=0);
   if(dim == 0 || ((!x_coord && (y_coord || z_coord)) || (x_coord && !y_coord && z_coord))){
@@ -585,7 +496,6 @@
   double *LaplacianDiag;
   int     Nghost;
 
->>>>>>> 0c9a0295
   /* Sanity Checks */
   int dim=(x_coord!=0) + (y_coord!=0) + (z_coord!=0);
   if(dim == 0 || ((!x_coord && (y_coord || z_coord)) || (x_coord && !y_coord && z_coord))){
@@ -1138,20 +1048,12 @@
   double Threshold         = List.get("aggregation: threshold", 0.0);
   double RowSum_Threshold  = List.get("aggregation: rowsum threshold", -1.0);
   double DampingFactor     = List.get("aggregation: damping factor", 0.0);
-<<<<<<< HEAD
-  int PSmSweeps            = List.get("aggregation: smoothing sweeps", 1);
-=======
   int PSmSweeps            = List.get("aggregation: smoothing sweeps", DampingFactor == 0.0 ? 0 : 1);
->>>>>>> 0c9a0295
   std::string EigType      = List.get("eigen-analysis: type","cg");
   int NumEigenIts          = List.get("eigen-analysis: iterations",10);
   int NodesPerAggr         = List.get("aggregation: nodes per aggregate",
                                       ML_Aggregate_Get_OptimalNumberOfNodesPerAggregate());
-<<<<<<< HEAD
-  int doQR                 = (int) List.get("aggregation: do qr",false);
-=======
   int doQR                 = (int) List.get("aggregation: do qr",true);
->>>>>>> 0c9a0295
 
   bool UseAux              = List.get("aggregation: aux: enable",false);
   double AuxThreshold      = List.get("aggregation: aux: threshold",0.0);
@@ -1161,65 +1063,6 @@
   double MatThreshold      = List.get("aggregation: material: threshold",0.0);
   int  MaxMatLevels        = List.get("aggregation: material: max levels",10);
 
-<<<<<<< HEAD
-  // Setup the Fine Coordinates
-  ML_Aggregate_Viz_Stats fine_grid;
-  fine_grid.x=0; fine_grid.y=0; fine_grid.z=0; fine_grid.material=0;
-  RefMaxwell_SetupCoordinates(A_ML,List,fine_grid.x,fine_grid.y,fine_grid.z,fine_grid.material);
-
-  // FIXME:  We need to allow this later
-  TEUCHOS_TEST_FOR_EXCEPTION(UseAux && UseMaterial, std::logic_error,"RefMaxwell_Aggregate_Nodes: Cannot use material and aux aggregation at the same time");
-
-  ML_Aggregate_Create(&MLAggr);
-  ML_Aggregate_Set_MaxLevels(MLAggr, 2);
-  ML_Aggregate_Set_StartLevel(MLAggr, 0);
-  ML_Aggregate_Set_Threshold(MLAggr, Threshold);
-  ML_Aggregate_Set_RowSum_Threshold(MLAggr, RowSum_Threshold);
-  ML_Aggregate_Set_MaxCoarseSize(MLAggr,1);
-  MLAggr->cur_level = 0;
-  ML_Aggregate_Set_Reuse(MLAggr);
-  ML_Aggregate_Set_Do_QR(MLAggr,doQR);
-
-  ML_Aggregate_Set_DampingFactor(MLAggr,DampingFactor);  
-  ML_Aggregate_Set_DampingSweeps(MLAggr,PSmSweeps,0);
-  if( EigType == "cg" )                ML_Operator_Set_SpectralNormScheme_Calc(A_ML);
-  else if( EigType == "Anorm" )        ML_Operator_Set_SpectralNormScheme_Anorm(A_ML);
-  else if( EigType == "Anasazi" )      ML_Operator_Set_SpectralNormScheme_Anasazi(A_ML);
-  else if( EigType == "power-method" ) ML_Operator_Set_SpectralNormScheme_PowerMethod(A_ML);
-  else {
-    if(!A.Comm().MyPID()) printf("%s Unsupported (1,1) block eigenvalue type(%s), resetting to cg\n",PrintMsg.c_str(),EigType.c_str());
-    ML_Operator_Set_SpectralNormScheme_Calc(A_ML);
-  }
-  ML_Operator_Set_SpectralNorm_Iterations(A_ML, NumEigenIts);
-
-  MLAggr->keep_agg_information = 1;
-  P = ML_Operator_Create(ml_comm);
-
-  /* Process Teuchos Options */
-  if (CoarsenType == "Uncoupled")
-    ML_Aggregate_Set_CoarsenScheme_Uncoupled(MLAggr);
-  else if (CoarsenType == "Uncoupled-MIS"){
-    ML_Aggregate_Set_CoarsenScheme_UncoupledMIS(MLAggr);
-  }
-  else if (CoarsenType == "METIS"){
-    ML_Aggregate_Set_CoarsenScheme_METIS(MLAggr);
-    ML_Aggregate_Set_NodesPerAggr(0, MLAggr, 0, NodesPerAggr);
-  }/*end if*/
-  else {
-    if(!A.Comm().MyPID()) printf("%s Unsupported (1,1) block aggregation type(%s), resetting to uncoupled-mis\n",PrintMsg.c_str(),CoarsenType.c_str());
-    ML_Aggregate_Set_CoarsenScheme_UncoupledMIS(MLAggr);
-  }
-
-  /* Setup Aux Data (aux) */
-  if(UseAux) {
-    A_ML->aux_data->enable=1;
-    A_ML->aux_data->threshold=AuxThreshold;
-    A_ML->aux_data->max_level=MaxAuxLevels;
-    ML_Init_Aux(A_ML,fine_grid.x,fine_grid.y,fine_grid.z);
-    if(verbose && !A.Comm().MyPID()) {
-      printf("%s Using auxiliary matrix\n",PrintMsg.c_str());
-      printf("%s aux threshold = %e\n",PrintMsg.c_str(),A_ML->aux_data->threshold);
-=======
   bool useSA = true;
   if(List.isParameter("default values")) {
     std::string default_values = List.get("default values","SA");
@@ -1247,7 +1090,6 @@
     if(DampingFactor > 0.0) {
       ML_Aggregate_Set_DampingFactor(MLAggr,DampingFactor);  
       ML_Aggregate_Set_DampingSweeps(MLAggr,PSmSweeps,0);
->>>>>>> 0c9a0295
     }
     
     if( EigType == "cg" )                ML_Operator_Set_SpectralNormScheme_Calc(A_ML);
@@ -1330,41 +1172,6 @@
     }
     if(very_verbose) printf("[%d] %s %d aggregates created invec_leng=%d\n",A.Comm().MyPID(),PrintMsg.c_str(),NumAggregates,P->invec_leng);
 
-<<<<<<< HEAD
-  /* Setup Aux Data (material) */
-  if(UseMaterial) {
-    A_ML->aux_data->enable=1;
-    A_ML->aux_data->threshold=MatThreshold;
-    A_ML->aux_data->max_level=MaxMatLevels;
-    ML_Init_Material(A_ML,fine_grid.material);
-    if(verbose && !A.Comm().MyPID()) {
-      printf("%s Using material matrix\n",PrintMsg.c_str());
-      printf("%s material threshold = %e\n",PrintMsg.c_str(),A_ML->aux_data->threshold);
-    }
-  }
-
-  /* Aggregate Nodes */
-  int printlevel=ML_Get_PrintLevel();
-  if(verbose) ML_Set_PrintLevel(10);
-  NumAggregates = ML_Aggregate_Coarsen(MLAggr,A_ML, &P, ml_comm);
-
-  /* Project down the coordinates, if we need to, using Ptent.  Note NumPDEs always = 1 */
-  if(fine_grid.x || fine_grid.y || fine_grid.z || fine_grid.material)
-    RefMaxwell_Project_Coordinates(1,P,&fine_grid,pack);
-
-  /* Do prolongator smoothing, if requested */
-  if(PSmSweeps && DampingFactor != 0.0) {
-    if(verbose && !A.Comm().MyPID()) printf("%s Smoothing Prolongator w/ Damping Factor %e\n",PrintMsg.c_str(),DampingFactor);
-    ML_Operator * smooP = ML_Operator_Create(ml_comm);
-    ML_Smooth_Prolongator(A_ML,MLAggr,PSmSweeps,P,smooP);
-    ML_Operator_Destroy(&P);
-    P = smooP;
-  }
-
-
-  if(verbose) ML_Set_PrintLevel(printlevel);
-  if(very_verbose) printf("[%d] %s %d aggregates created invec_leng=%d\n",A.Comm().MyPID(),PrintMsg.c_str(),NumAggregates,P->invec_leng);
-=======
     /* Cleanup */
     ML_qr_fix_Destroy();
     if(UseAux || UseMaterial)  ML_Finalize_Aux(A_ML);
@@ -1403,7 +1210,6 @@
     ML_Operator_Destroy(&Pmatrix);
   }
 
->>>>>>> 0c9a0295
   
   if(verbose){
     int globalAggs=0;
@@ -1418,15 +1224,7 @@
   if(fine_grid.x) ML_free(fine_grid.x);
   if(fine_grid.y) ML_free(fine_grid.y);
   if(fine_grid.z) ML_free(fine_grid.z);
-<<<<<<< HEAD
-  if(fine_grid.material) ML_free(fine_grid.material);
-
-  ML_qr_fix_Destroy();
-  if(UseAux)      ML_Finalize_Aux(A_ML);
-  if(UseMaterial) ML_Finalize_Aux(A_ML);
-=======
   if(fine_grid.material) ML_free(fine_grid.material);    
->>>>>>> 0c9a0295
   ML_Operator_Destroy(&A_ML);
 
   return 0;
