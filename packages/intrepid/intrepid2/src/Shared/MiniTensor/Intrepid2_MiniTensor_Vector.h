// @HEADER
// ************************************************************************
//
//                           Intrepid2 Package
//                 Copyright (2007) Sandia Corporation
//
// Under terms of Contract DE-AC04-94AL85000, there is a non-exclusive
// license for use of this work by or on behalf of the U.S. Government.
//
// Redistribution and use in source and binary forms, with or without
// modification, are permitted provided that the following conditions are
// met:
//
// 1. Redistributions of source code must retain the above copyright
// notice, this list of conditions and the following disclaimer.
//
// 2. Redistributions in binary form must reproduce the above copyright
// notice, this list of conditions and the following disclaimer in the
// documentation and/or other materials provided with the distribution.
//
// 3. Neither the name of the Corporation nor the names of the
// contributors may be used to endorse or promote products derived from
// this software without specific prior written permission.
//
// THIS SOFTWARE IS PROVIDED BY SANDIA CORPORATION "AS IS" AND ANY
// EXPRESS OR IMPLIED WARRANTIES, INCLUDING, BUT NOT LIMITED TO, THE
// IMPLIED WARRANTIES OF MERCHANTABILITY AND FITNESS FOR A PARTICULAR
// PURPOSE ARE DISCLAIMED. IN NO EVENT SHALL SANDIA CORPORATION OR THE
// CONTRIBUTORS BE LIABLE FOR ANY DIRECT, INDIRECT, INCIDENTAL, SPECIAL,
// EXEMPLARY, OR CONSEQUENTIAL DAMAGES (INCLUDING, BUT NOT LIMITED TO,
// PROCUREMENT OF SUBSTITUTE GOODS OR SERVICES; LOSS OF USE, DATA, OR
// PROFITS; OR BUSINESS INTERRUPTION) HOWEVER CAUSED AND ON ANY THEORY OF
// LIABILITY, WHETHER IN CONTRACT, STRICT LIABILITY, OR TORT (INCLUDING
// NEGLIGENCE OR OTHERWISE) ARISING IN ANY WAY OUT OF THE USE OF THIS
// SOFTWARE, EVEN IF ADVISED OF THE POSSIBILITY OF SUCH DAMAGE.
//
// Questions: Alejandro Mota (amota@sandia.gov)
//
// ************************************************************************
// @HEADER

#if !defined(Intrepid2_MiniTensor_Vector_h)
#define Intrepid2_MiniTensor_Vector_h

#include <algorithm>
#include <cassert>
#include <iostream>
#include <vector>
#if defined(HAVE_INTREPID_KOKKOSCORE)
#include<Kokkos_Core.hpp>
#endif
#include "Intrepid2_MiniTensor_TensorBase.h"

namespace Intrepid2 {

<<<<<<< HEAD
template<typename T, Index N, class ES=NOKOKKOS>
struct vector_store
{
  typedef Storage<T, dimension_power<N, 1>::value> type;
};
=======
template<typename T, Index N>
using vector_store = Storage<T, dimension_power<N, 1>::value>;
>>>>>>> c227004f

///
/// Vector class.
///
<<<<<<< HEAD
template<typename T, Index N = DYNAMIC, class ES>
class Vector: public TensorBase<T, typename vector_store<T, N, ES>::type>
=======
template<typename T, Index N = DYNAMIC>
class Vector: public TensorBase<T, vector_store<T, N>>
>>>>>>> c227004f
{
public:

  ///
  /// Order
  ///
  static constexpr
  Index
  ORDER = 1;

  ///
  /// Static or dynamic
  ///
  static constexpr
  bool
  IS_DYNAMIC = N == DYNAMIC;

  ///
  /// Storage type
  ///
<<<<<<< HEAD
  typedef typename vector_store<T, N, ES>::type
  Store;
=======
  using Store = vector_store<T, N>;
>>>>>>> c227004f

  ///
  /// Vector order
  ///
<<<<<<< HEAD
#if defined(HAVE_INTREPID_KOKKOSCORE)
KOKKOS_INLINE_FUNCTION
#endif
  static
=======
  static constexpr
>>>>>>> c227004f
  Index
  get_order()
  {
    return ORDER;
  }

  ///
  /// Construction that initializes to NaNs
  /// \param dimension the space dimension
  ///
  explicit
#if defined(HAVE_INTREPID_KOKKOSCORE)
KOKKOS_INLINE_FUNCTION
#endif
  Vector();

  explicit
#if defined(HAVE_INTREPID_KOKKOSCORE)
KOKKOS_INLINE_FUNCTION
#endif
  Vector(Index const dimension);

  ///
  /// Create vector from a specified value
  /// \param dimension the space dimension
  /// \param value all components are set equal to this
  ///
  explicit
#if defined(HAVE_INTREPID_KOKKOSCORE)
KOKKOS_INLINE_FUNCTION
#endif
  Vector(ComponentValue const value);

  explicit
#if defined(HAVE_INTREPID_KOKKOSCORE)
KOKKOS_INLINE_FUNCTION
#endif
  Vector(Index const dimension, ComponentValue const value);

  ///
  /// Create vector from array.
  /// \param dimension the space dimension
  /// \param data_ptr pointer into the array
  ///
#if defined(HAVE_INTREPID_KOKKOSCORE)
  template<class ArrayT, typename iType>
KOKKOS_INLINE_FUNCTION
  Vector(
      typename Kokkos::Impl::enable_if<
      !Kokkos::Impl::is_same<ArrayT, Index>::value, ArrayT>::type & data,
      iType index1);

  template<class ArrayT, typename iType>
KOKKOS_INLINE_FUNCTION
  Vector(
      typename Kokkos::Impl::enable_if<
      !Kokkos::Impl::is_same<ArrayT, Index>::value, ArrayT>::type & data,
      iType index1,
      iType index2);

  template<class ArrayT, typename iType>
KOKKOS_INLINE_FUNCTION
  Vector(
      typename Kokkos::Impl::enable_if<
      !Kokkos::Impl::is_same<ArrayT, Index>::value, ArrayT>::type & data,
      iType index1,
      iType index2,
      iType index3);

  template<class ArrayT, typename iType>
KOKKOS_INLINE_FUNCTION
  Vector(
      ArrayT & data,
      iType index1,
      iType index2,
      iType index3,
      iType index4);

  template<class ArrayT, typename iType>
KOKKOS_INLINE_FUNCTION
  Vector(
      ArrayT & data,
      iType index1,
      iType index2,
      iType index3,
      iType index4,
      iType index5);

  template<class ArrayT, typename iType>
KOKKOS_INLINE_FUNCTION
  Vector(
      ArrayT & data,
      iType index1,
      iType index2,
      iType index3,
      iType index4,
      iType index5,
      iType index6);

  template<class ArrayT, typename iType>
KOKKOS_INLINE_FUNCTION
  Vector(
      Index const dimension,
      typename Kokkos::Impl::enable_if<
      !Kokkos::Impl::is_same<ArrayT, Index>::value, ArrayT>::type & data,
      iType index1);

  template<class ArrayT, typename iType>
KOKKOS_INLINE_FUNCTION
  Vector(
      Index const dimension,
      typename Kokkos::Impl::enable_if<
      !Kokkos::Impl::is_same<ArrayT, Index>::value, ArrayT>::type & data,
      iType index1,
      iType index2);

  template<class ArrayT, typename iType>
KOKKOS_INLINE_FUNCTION
  Vector(
      Index const dimension,
      ArrayT & data,
      iType index1,
      iType index2,
      iType index3);

  template<class ArrayT, typename iType>
KOKKOS_INLINE_FUNCTION
  Vector(
      Index const dimension,
      ArrayT & data,
      iType index1,
      iType index2,
      iType index3,
      iType index4);

  template<class ArrayT, typename iType>
KOKKOS_INLINE_FUNCTION
  Vector(
      Index const dimension,
      ArrayT & data,
      iType index1,
      iType index2,
      iType index3,
      iType index4,
      iType index5);

  template<class ArrayT, typename iType>

KOKKOS_INLINE_FUNCTION  
  Vector(
      Index const dimension,
      ArrayT & data,
      iType index1,
      iType index2,
      iType index3,
      iType index4,
      iType index5,
      iType index6);
 #endif

#if defined(HAVE_INTREPID_KOKKOSCORE)
KOKKOS_INLINE_FUNCTION
#endif
  Vector(T const * data_ptr);

#if defined(HAVE_INTREPID_KOKKOSCORE)
KOKKOS_INLINE_FUNCTION
#endif
  Vector(Index const dimension, T const * data_ptr);

  ///
  /// Copy constructor
  ///
#if defined(HAVE_INTREPID_KOKKOSCORE)
KOKKOS_INLINE_FUNCTION
#endif
  Vector(Vector<T, N, ES> const & v);

  ///
  /// Create vector specifying components
  /// \param s0 s1 are the vector components in the R^2 canonical basis
  ///
#if defined(HAVE_INTREPID_KOKKOSCORE)
KOKKOS_INLINE_FUNCTION
#endif
  Vector(T const & s0, T const & s1);

  ///
  /// Create vector specifying components
  /// the vector components in the R^3 canonical basis
  /// \param s0 s1 s2 are the vector components in the R^3 canonical basis
  ///
#if defined(HAVE_INTREPID_KOKKOSCORE)
KOKKOS_INLINE_FUNCTION
#endif
  Vector(T const & s0, T const & s1, T const & s2);

  ///
  /// Simple destructor
  ///
#if defined(HAVE_INTREPID_KOKKOSCORE)
KOKKOS_INLINE_FUNCTION
#endif
  ~Vector();

  ///
  /// Indexing for constant vector
  /// \param i the index
  ///
#if defined(HAVE_INTREPID_KOKKOSCORE)
KOKKOS_INLINE_FUNCTION
#endif
  T const &
  operator()(Index const i) const;

  ///
  /// Vector indexing
  /// \param i the index
  ///
#if defined(HAVE_INTREPID_KOKKOSCORE)
KOKKOS_INLINE_FUNCTION
#endif  
  T &
  operator()(Index const i);

  ///
  /// \return dimension
  ///
#if defined(HAVE_INTREPID_KOKKOSCORE)
KOKKOS_INLINE_FUNCTION
#endif  
  Index
  get_dimension() const;

  ///
  /// \param dimension of vector
  ///
#if defined(HAVE_INTREPID_KOKKOSCORE)
KOKKOS_INLINE_FUNCTION
#endif  
  void
  set_dimension(Index const dimension);

};

///
/// Vector addition
/// \return \f$ u + v \f$
///
template<typename S, typename T, Index N, class ES=NOKOKKOS>
#if defined(HAVE_INTREPID_KOKKOSCORE)
KOKKOS_INLINE_FUNCTION
#endif  
Vector<typename Promote<S, T>::type, N, ES>
operator+(Vector<S, N, ES> const & u, Vector<T, N, ES> const & v);

///
/// Vector substraction
/// \return \f$ u - v \f$
///
template<typename S, typename T, Index N, class ES=NOKOKKOS>
#if defined(HAVE_INTREPID_KOKKOSCORE)
KOKKOS_INLINE_FUNCTION
#endif  
Vector<typename Promote<S, T>::type, N, ES>
operator-(Vector<S, N, ES> const & u, Vector<T, N, ES> const & v);

///
/// Vector minus
/// \return \f$ -u \f$
///
template<typename T, Index N, class ES=NOKOKKOS>
#if defined(HAVE_INTREPID_KOKKOSCORE)
KOKKOS_INLINE_FUNCTION
#endif  
Vector<T, N, ES>
operator-(Vector<T, N, ES> const & u);

///
/// Vector dot product
/// \return \f$ u \cdot v \f$
///
template<typename S, typename T, Index N, class ES=NOKOKKOS>
#if defined(HAVE_INTREPID_KOKKOSCORE)
KOKKOS_INLINE_FUNCTION
#endif  
typename Promote<S, T>::type
operator*(Vector<S, N, ES> const & u, Vector<T, N, ES> const & v);

///
/// Vector equality tested by components
/// \return \f$ u \equiv v \f$
///
template<typename T, Index N, class ES=NOKOKKOS>
#if defined(HAVE_INTREPID_KOKKOSCORE)
KOKKOS_INLINE_FUNCTION
#endif  
bool
operator==(Vector<T, N, ES> const & u, Vector<T, N, ES> const & v);

///
/// Vector inequality tested by components
/// \return \f$ u \neq v \f$
///
template<typename T, Index N, class ES=NOKOKKOS>
#if defined(HAVE_INTREPID_KOKKOSCORE)
KOKKOS_INLINE_FUNCTION
#endif  
bool
operator!=(Vector<T, N, ES> const & u, Vector<T, N, ES> const & v);

///
/// Scalar vector product
/// \param s scalar factor
/// \param u vector factor
/// \return \f$ s u \f$
///
template<typename S, typename T, Index N, class ES=NOKOKKOS>
#if defined(HAVE_INTREPID_KOKKOSCORE)
KOKKOS_INLINE_FUNCTION
#endif  
typename lazy_disable_if<order_1234<S>, apply_vector<Promote<S, T>, N> >::type
operator*(S const & s, Vector<T, N, ES> const & u);

///
/// Vector scalar product
/// \param u vector factor
/// \param s scalar factor
/// \return \f$ s u \f$
///
template<typename S, typename T, Index N, class ES=NOKOKKOS>
#if defined(HAVE_INTREPID_KOKKOSCORE)
KOKKOS_INLINE_FUNCTION
#endif  
typename lazy_disable_if<order_1234<S>, apply_vector<Promote<S, T>, N> >::type
operator*(Vector<T, N, ES> const & u, S const & s);

///
/// Vector scalar division
/// \param u vector
/// \param s scalar that divides each component of vector
/// \return \f$ u / s \f$
///
template<typename S, typename T, Index N, class ES=NOKOKKOS>
#if defined(HAVE_INTREPID_KOKKOSCORE)
KOKKOS_INLINE_FUNCTION
#endif  
Vector<typename Promote<S, T>::type, N, ES>
operator/(Vector<T, N, ES> const & u, S const & s);

///
/// Scalar vector division
/// \param s scalar
/// \param u vector that divides scalar with each component
/// \return \f$ s / u \f$
///
template<typename S, typename T, Index N, class ES=NOKOKKOS>
#if defined(HAVE_INTREPID_KOKKOSCORE)
KOKKOS_INLINE_FUNCTION
#endif  
Vector<typename Promote<S, T>::type, N, ES>
operator/(S const & s, Vector<T, N, ES> const & u);

///
/// Vector dot product
/// \return \f$ u \cdot v \f$
///
template<typename S, typename T, Index N, class ES=NOKOKKOS>
#if defined(HAVE_INTREPID_KOKKOSCORE)
KOKKOS_INLINE_FUNCTION
#endif  
typename Promote<S, T>::type
dot(Vector<S, N, ES> const & u, Vector<T, N, ES> const & v);

///
/// Cross product only valid for R^3.
/// R^N with N != 3 will produce an error.
/// \return \f$ u \times v \f$
///
template<typename S, typename T, Index N, class ES=NOKOKKOS>
#if defined(HAVE_INTREPID_KOKKOSCORE)
KOKKOS_INLINE_FUNCTION
#endif  
Vector<typename Promote<S, T>::type, N, ES>
cross(Vector<S, N, ES> const & u, Vector<T, N, ES> const & v);

///
/// Vector 2-norm
/// \return \f$ \sqrt{u \cdot u} \f$
///
template<typename T, Index N, class ES=NOKOKKOS>
#if defined(HAVE_INTREPID_KOKKOSCORE)
KOKKOS_INLINE_FUNCTION
#endif  
T
norm(Vector<T, N, ES> const & u);

///
/// Vector 2-norm square. Used for fast distance calculation.
/// \return \f$ u \cdot u \f$
///
template<typename T, Index N, class ES=NOKOKKOS>
#if defined(HAVE_INTREPID_KOKKOSCORE)
KOKKOS_INLINE_FUNCTION
#endif  
T
norm_square(Vector<T, N, ES> const & u);

///
/// Vector 1-norm
/// \return \f$ |u_0|+|u_1|+|u_2| \f$
///
template<typename T, Index N, class ES=NOKOKKOS>
#if defined(HAVE_INTREPID_KOKKOSCORE)
KOKKOS_INLINE_FUNCTION
#endif  
T
norm_1(Vector<T, N, ES> const & u);

///
/// Vector infinity-norm
/// \return \f$ \max(|u_0|,|u_1|,|u_2|) \f$
///
template<typename T, Index N, class ES=NOKOKKOS>
#if defined(HAVE_INTREPID_KOKKOSCORE)
KOKKOS_INLINE_FUNCTION
#endif  
T
norm_infinity(Vector<T, N, ES> const & u);

///
/// \return u / |u|, fails for |u| = 0
///
template<typename T, Index N, class ES=NOKOKKOS>
#if defined(HAVE_INTREPID_KOKKOSCORE)
KOKKOS_INLINE_FUNCTION
#endif  
Vector<T, N, ES>
unit(Vector<T, N, ES> const & u);

///
/// Compute Householder vector
/// See algorithm 5.1.1, Matrix Computations 3rd ed, Golub - Van Loan
/// \f$ Px = |X|e_1, P := I - \beta v v^T\f$
/// \return v, beta
///
template<typename T, Index N, class ES=NOKOKKOS>
std::pair<Vector<T, N, ES>, T>
house(Vector<T, N, ES> const & x);

///
/// Vector input
/// \param u vector
/// \param is input stream
/// \return is input stream
///
template<typename T, Index N, class ES=NOKOKKOS>
std::istream &
operator>>(std::istream & is, Vector<T, N, ES> & u);

///
/// Vector output
/// \param u vector
/// \param os output stream
/// \return os output stream
///
template<typename T, Index N, class ES=NOKOKKOS>
std::ostream &
operator<<(std::ostream & os, Vector<T, N, ES> const & u);

} // namespace Intrepid

#include "Intrepid2_MiniTensor_Vector.i.h"
#include "Intrepid2_MiniTensor_Vector.t.h"

#endif //Intrepid2_MiniTensor_Vector_h<|MERGE_RESOLUTION|>--- conflicted
+++ resolved
@@ -53,27 +53,14 @@
 
 namespace Intrepid2 {
 
-<<<<<<< HEAD
-template<typename T, Index N, class ES=NOKOKKOS>
-struct vector_store
-{
-  typedef Storage<T, dimension_power<N, 1>::value> type;
-};
-=======
-template<typename T, Index N>
+template<typename T, Index N, class ES=NOKOKKOS>
 using vector_store = Storage<T, dimension_power<N, 1>::value>;
->>>>>>> c227004f
 
 ///
 /// Vector class.
 ///
-<<<<<<< HEAD
 template<typename T, Index N = DYNAMIC, class ES>
 class Vector: public TensorBase<T, typename vector_store<T, N, ES>::type>
-=======
-template<typename T, Index N = DYNAMIC>
-class Vector: public TensorBase<T, vector_store<T, N>>
->>>>>>> c227004f
 {
 public:
 
@@ -94,24 +81,13 @@
   ///
   /// Storage type
   ///
-<<<<<<< HEAD
-  typedef typename vector_store<T, N, ES>::type
-  Store;
-=======
-  using Store = vector_store<T, N>;
->>>>>>> c227004f
+  using Store = vector_store<T, N,ES>;
 
   ///
   /// Vector order
   ///
-<<<<<<< HEAD
-#if defined(HAVE_INTREPID_KOKKOSCORE)
-KOKKOS_INLINE_FUNCTION
-#endif
-  static
-=======
+KOKKOS_INLINE_FUNCTION
   static constexpr
->>>>>>> c227004f
   Index
   get_order()
   {
@@ -123,15 +99,11 @@
   /// \param dimension the space dimension
   ///
   explicit
-#if defined(HAVE_INTREPID_KOKKOSCORE)
-KOKKOS_INLINE_FUNCTION
-#endif
+KOKKOS_INLINE_FUNCTION
   Vector();
 
   explicit
-#if defined(HAVE_INTREPID_KOKKOSCORE)
-KOKKOS_INLINE_FUNCTION
-#endif
+KOKKOS_INLINE_FUNCTION
   Vector(Index const dimension);
 
   ///
@@ -140,15 +112,11 @@
   /// \param value all components are set equal to this
   ///
   explicit
-#if defined(HAVE_INTREPID_KOKKOSCORE)
-KOKKOS_INLINE_FUNCTION
-#endif
+KOKKOS_INLINE_FUNCTION
   Vector(ComponentValue const value);
 
   explicit
-#if defined(HAVE_INTREPID_KOKKOSCORE)
-KOKKOS_INLINE_FUNCTION
-#endif
+KOKKOS_INLINE_FUNCTION
   Vector(Index const dimension, ComponentValue const value);
 
   ///
@@ -272,31 +240,23 @@
       iType index6);
  #endif
 
-#if defined(HAVE_INTREPID_KOKKOSCORE)
-KOKKOS_INLINE_FUNCTION
-#endif
+KOKKOS_INLINE_FUNCTION
   Vector(T const * data_ptr);
 
-#if defined(HAVE_INTREPID_KOKKOSCORE)
-KOKKOS_INLINE_FUNCTION
-#endif
+KOKKOS_INLINE_FUNCTION
   Vector(Index const dimension, T const * data_ptr);
 
   ///
   /// Copy constructor
   ///
-#if defined(HAVE_INTREPID_KOKKOSCORE)
-KOKKOS_INLINE_FUNCTION
-#endif
+KOKKOS_INLINE_FUNCTION
   Vector(Vector<T, N, ES> const & v);
 
   ///
   /// Create vector specifying components
   /// \param s0 s1 are the vector components in the R^2 canonical basis
   ///
-#if defined(HAVE_INTREPID_KOKKOSCORE)
-KOKKOS_INLINE_FUNCTION
-#endif
+KOKKOS_INLINE_FUNCTION
   Vector(T const & s0, T const & s1);
 
   ///
@@ -304,26 +264,20 @@
   /// the vector components in the R^3 canonical basis
   /// \param s0 s1 s2 are the vector components in the R^3 canonical basis
   ///
-#if defined(HAVE_INTREPID_KOKKOSCORE)
-KOKKOS_INLINE_FUNCTION
-#endif
+KOKKOS_INLINE_FUNCTION
   Vector(T const & s0, T const & s1, T const & s2);
 
   ///
   /// Simple destructor
   ///
-#if defined(HAVE_INTREPID_KOKKOSCORE)
-KOKKOS_INLINE_FUNCTION
-#endif
+KOKKOS_INLINE_FUNCTION
   ~Vector();
 
   ///
   /// Indexing for constant vector
   /// \param i the index
   ///
-#if defined(HAVE_INTREPID_KOKKOSCORE)
-KOKKOS_INLINE_FUNCTION
-#endif
+KOKKOS_INLINE_FUNCTION
   T const &
   operator()(Index const i) const;
 
@@ -331,27 +285,21 @@
   /// Vector indexing
   /// \param i the index
   ///
-#if defined(HAVE_INTREPID_KOKKOSCORE)
-KOKKOS_INLINE_FUNCTION
-#endif  
+KOKKOS_INLINE_FUNCTION
   T &
   operator()(Index const i);
 
   ///
   /// \return dimension
   ///
-#if defined(HAVE_INTREPID_KOKKOSCORE)
-KOKKOS_INLINE_FUNCTION
-#endif  
+KOKKOS_INLINE_FUNCTION
   Index
   get_dimension() const;
 
   ///
   /// \param dimension of vector
   ///
-#if defined(HAVE_INTREPID_KOKKOSCORE)
-KOKKOS_INLINE_FUNCTION
-#endif  
+KOKKOS_INLINE_FUNCTION
   void
   set_dimension(Index const dimension);
 
@@ -362,9 +310,7 @@
 /// \return \f$ u + v \f$
 ///
 template<typename S, typename T, Index N, class ES=NOKOKKOS>
-#if defined(HAVE_INTREPID_KOKKOSCORE)
-KOKKOS_INLINE_FUNCTION
-#endif  
+KOKKOS_INLINE_FUNCTION
 Vector<typename Promote<S, T>::type, N, ES>
 operator+(Vector<S, N, ES> const & u, Vector<T, N, ES> const & v);
 
@@ -373,9 +319,7 @@
 /// \return \f$ u - v \f$
 ///
 template<typename S, typename T, Index N, class ES=NOKOKKOS>
-#if defined(HAVE_INTREPID_KOKKOSCORE)
-KOKKOS_INLINE_FUNCTION
-#endif  
+KOKKOS_INLINE_FUNCTION
 Vector<typename Promote<S, T>::type, N, ES>
 operator-(Vector<S, N, ES> const & u, Vector<T, N, ES> const & v);
 
@@ -384,9 +328,7 @@
 /// \return \f$ -u \f$
 ///
 template<typename T, Index N, class ES=NOKOKKOS>
-#if defined(HAVE_INTREPID_KOKKOSCORE)
-KOKKOS_INLINE_FUNCTION
-#endif  
+KOKKOS_INLINE_FUNCTION
 Vector<T, N, ES>
 operator-(Vector<T, N, ES> const & u);
 
@@ -395,9 +337,7 @@
 /// \return \f$ u \cdot v \f$
 ///
 template<typename S, typename T, Index N, class ES=NOKOKKOS>
-#if defined(HAVE_INTREPID_KOKKOSCORE)
-KOKKOS_INLINE_FUNCTION
-#endif  
+KOKKOS_INLINE_FUNCTION
 typename Promote<S, T>::type
 operator*(Vector<S, N, ES> const & u, Vector<T, N, ES> const & v);
 
@@ -406,9 +346,7 @@
 /// \return \f$ u \equiv v \f$
 ///
 template<typename T, Index N, class ES=NOKOKKOS>
-#if defined(HAVE_INTREPID_KOKKOSCORE)
-KOKKOS_INLINE_FUNCTION
-#endif  
+KOKKOS_INLINE_FUNCTION
 bool
 operator==(Vector<T, N, ES> const & u, Vector<T, N, ES> const & v);
 
@@ -417,9 +355,7 @@
 /// \return \f$ u \neq v \f$
 ///
 template<typename T, Index N, class ES=NOKOKKOS>
-#if defined(HAVE_INTREPID_KOKKOSCORE)
-KOKKOS_INLINE_FUNCTION
-#endif  
+KOKKOS_INLINE_FUNCTION
 bool
 operator!=(Vector<T, N, ES> const & u, Vector<T, N, ES> const & v);
 
@@ -430,9 +366,7 @@
 /// \return \f$ s u \f$
 ///
 template<typename S, typename T, Index N, class ES=NOKOKKOS>
-#if defined(HAVE_INTREPID_KOKKOSCORE)
-KOKKOS_INLINE_FUNCTION
-#endif  
+KOKKOS_INLINE_FUNCTION
 typename lazy_disable_if<order_1234<S>, apply_vector<Promote<S, T>, N> >::type
 operator*(S const & s, Vector<T, N, ES> const & u);
 
@@ -443,9 +377,7 @@
 /// \return \f$ s u \f$
 ///
 template<typename S, typename T, Index N, class ES=NOKOKKOS>
-#if defined(HAVE_INTREPID_KOKKOSCORE)
-KOKKOS_INLINE_FUNCTION
-#endif  
+KOKKOS_INLINE_FUNCTION
 typename lazy_disable_if<order_1234<S>, apply_vector<Promote<S, T>, N> >::type
 operator*(Vector<T, N, ES> const & u, S const & s);
 
@@ -456,9 +388,7 @@
 /// \return \f$ u / s \f$
 ///
 template<typename S, typename T, Index N, class ES=NOKOKKOS>
-#if defined(HAVE_INTREPID_KOKKOSCORE)
-KOKKOS_INLINE_FUNCTION
-#endif  
+KOKKOS_INLINE_FUNCTION
 Vector<typename Promote<S, T>::type, N, ES>
 operator/(Vector<T, N, ES> const & u, S const & s);
 
@@ -469,9 +399,7 @@
 /// \return \f$ s / u \f$
 ///
 template<typename S, typename T, Index N, class ES=NOKOKKOS>
-#if defined(HAVE_INTREPID_KOKKOSCORE)
-KOKKOS_INLINE_FUNCTION
-#endif  
+KOKKOS_INLINE_FUNCTION
 Vector<typename Promote<S, T>::type, N, ES>
 operator/(S const & s, Vector<T, N, ES> const & u);
 
@@ -480,9 +408,7 @@
 /// \return \f$ u \cdot v \f$
 ///
 template<typename S, typename T, Index N, class ES=NOKOKKOS>
-#if defined(HAVE_INTREPID_KOKKOSCORE)
-KOKKOS_INLINE_FUNCTION
-#endif  
+KOKKOS_INLINE_FUNCTION
 typename Promote<S, T>::type
 dot(Vector<S, N, ES> const & u, Vector<T, N, ES> const & v);
 
@@ -492,9 +418,7 @@
 /// \return \f$ u \times v \f$
 ///
 template<typename S, typename T, Index N, class ES=NOKOKKOS>
-#if defined(HAVE_INTREPID_KOKKOSCORE)
-KOKKOS_INLINE_FUNCTION
-#endif  
+KOKKOS_INLINE_FUNCTION
 Vector<typename Promote<S, T>::type, N, ES>
 cross(Vector<S, N, ES> const & u, Vector<T, N, ES> const & v);
 
@@ -503,9 +427,7 @@
 /// \return \f$ \sqrt{u \cdot u} \f$
 ///
 template<typename T, Index N, class ES=NOKOKKOS>
-#if defined(HAVE_INTREPID_KOKKOSCORE)
-KOKKOS_INLINE_FUNCTION
-#endif  
+KOKKOS_INLINE_FUNCTION
 T
 norm(Vector<T, N, ES> const & u);
 
@@ -514,9 +436,7 @@
 /// \return \f$ u \cdot u \f$
 ///
 template<typename T, Index N, class ES=NOKOKKOS>
-#if defined(HAVE_INTREPID_KOKKOSCORE)
-KOKKOS_INLINE_FUNCTION
-#endif  
+KOKKOS_INLINE_FUNCTION
 T
 norm_square(Vector<T, N, ES> const & u);
 
@@ -525,9 +445,7 @@
 /// \return \f$ |u_0|+|u_1|+|u_2| \f$
 ///
 template<typename T, Index N, class ES=NOKOKKOS>
-#if defined(HAVE_INTREPID_KOKKOSCORE)
-KOKKOS_INLINE_FUNCTION
-#endif  
+KOKKOS_INLINE_FUNCTION
 T
 norm_1(Vector<T, N, ES> const & u);
 
@@ -536,9 +454,7 @@
 /// \return \f$ \max(|u_0|,|u_1|,|u_2|) \f$
 ///
 template<typename T, Index N, class ES=NOKOKKOS>
-#if defined(HAVE_INTREPID_KOKKOSCORE)
-KOKKOS_INLINE_FUNCTION
-#endif  
+KOKKOS_INLINE_FUNCTION
 T
 norm_infinity(Vector<T, N, ES> const & u);
 
@@ -546,9 +462,7 @@
 /// \return u / |u|, fails for |u| = 0
 ///
 template<typename T, Index N, class ES=NOKOKKOS>
-#if defined(HAVE_INTREPID_KOKKOSCORE)
-KOKKOS_INLINE_FUNCTION
-#endif  
+KOKKOS_INLINE_FUNCTION
 Vector<T, N, ES>
 unit(Vector<T, N, ES> const & u);
 
@@ -559,6 +473,7 @@
 /// \return v, beta
 ///
 template<typename T, Index N, class ES=NOKOKKOS>
+KOKKOS_INLINE_FUNCTION
 std::pair<Vector<T, N, ES>, T>
 house(Vector<T, N, ES> const & x);
 
