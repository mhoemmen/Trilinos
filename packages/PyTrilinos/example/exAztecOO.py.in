#! ${PYTHON_EXECUTABLE}
# -*- python -*-

# @HEADER
# ***********************************************************************
#
#          PyTrilinos: Python Interfaces to Trilinos Packages
#                 Copyright (2014) Sandia Corporation
#
# Under the terms of Contract DE-AC04-94AL85000 with Sandia
# Corporation, the U.S. Government retains certain rights in this
# software.
#
# Redistribution and use in source and binary forms, with or without
# modification, are permitted provided that the following conditions are
# met:
#
# 1. Redistributions of source code must retain the above copyright
# notice, this list of conditions and the following disclaimer.
#
# 2. Redistributions in binary form must reproduce the above copyright
# notice, this list of conditions and the following disclaimer in the
# documentation and/or other materials provided with the distribution.
#
# 3. Neither the name of the Corporation nor the names of the
# contributors may be used to endorse or promote products derived from
# this software without specific prior written permission.
#
# THIS SOFTWARE IS PROVIDED BY SANDIA CORPORATION "AS IS" AND ANY
# EXPRESS OR IMPLIED WARRANTIES, INCLUDING, BUT NOT LIMITED TO, THE
# IMPLIED WARRANTIES OF MERCHANTABILITY AND FITNESS FOR A PARTICULAR
# PURPOSE ARE DISCLAIMED. IN NO EVENT SHALL SANDIA CORPORATION OR THE
# CONTRIBUTORS BE LIABLE FOR ANY DIRECT, INDIRECT, INCIDENTAL, SPECIAL,
# EXEMPLARY, OR CONSEQUENTIAL DAMAGES (INCLUDING, BUT NOT LIMITED TO,
# PROCUREMENT OF SUBSTITUTE GOODS OR SERVICES; LOSS OF USE, DATA, OR
# PROFITS; OR BUSINESS INTERRUPTION) HOWEVER CAUSED AND ON ANY THEORY OF
# LIABILITY, WHETHER IN CONTRACT, STRICT LIABILITY, OR TORT (INCLUDING
# NEGLIGENCE OR OTHERWISE) ARISING IN ANY WAY OUT OF THE USE OF THIS
# SOFTWARE, EVEN IF ADVISED OF THE POSSIBILITY OF SUCH DAMAGE.
#
# Questions? Contact William F. Spotz (wfspotz@sandia.gov)
#
# ***********************************************************************
# @HEADER

#
# System imports
from __future__ import print_function
from optparse   import *
import sys

#
# Parse the command-line arguments
parser = OptionParser()
parser.add_option("-t", "--testharness", action="store_true",
                  dest="testharness", default=False,
                  help="test local build modules; prevent loading system-installed modules")
parser.add_option("-v", "--verbosity", type="int", dest="verbosity", default=2,
                  help="set the verbosity level [default 2]")
options,args = parser.parse_args()

#
# Under normal usage, simply use 'from PyTrilinos import Epetra'.  For testing,
# we want to be able to control whether we import from the build directory or
# from a system-installed version of PyTrilinos.
from testutil import fromPyTrilinosImport
Epetra  = fromPyTrilinosImport('Epetra' , options.testharness)
Galeri  = fromPyTrilinosImport('Galeri' , options.testharness)
AztecOO = fromPyTrilinosImport('AztecOO', options.testharness)

# Main routine, takes a communicator and a solution tolerance
def main(comm, tol):

   # Obtain the example matrix from Galeri
   nx = 30
   ny = 30
   galeriList = {"n": nx * ny,  # for Linear map
                 "nx": nx,      # for Laplace2D, which requires nx
                 "ny": ny       # and ny
                 }
   map = Galeri.CreateMap("Linear", comm, galeriList)
   matrix = Galeri.CreateCrsMatrix("Laplace2D", map, galeriList)

   # Allocate and initialize the solution and RHS vector
   exact = Epetra.Vector(map)
   x = Epetra.Vector(map)
   b = Epetra.Vector(map)
   exact.Random()       # Fix exact solution
   x.PutScalar(0.0)     # Fix starting guess for solution
   matrix.Multiply(False, exact, b) # Fix rhs corresponding to exact

   # Build the solver object
   if 0:
      # this does not work on most installations
      problem = Epetra.LinearProblem(matrix, x, b)
      solver = AztecOO.AztecOO(problem)
   else:
      solver = AztecOO.AztecOO(matrix, x, b)

   # Set the solver parameters
   try:
      plist = {"Solver"          : "CG",
               "Precond"         : "Dom_Decomp",
               "Subdomain_Solve" : "ICC",
               "Output"          : 16
               }
      solver.SetParameters(plist,True)
   except AttributeError:
      # If AztecOO and its python wrappers have been compiled without Teuchos
      # support, then then the SetParameters method will not exist, thus raising
      # an AttributeError exception
      print("Teuchos ParameterLists not supported")
      solver.SetAztecOption(AztecOO.AZ_solver, AztecOO.AZ_cg)
      solver.SetAztecOption(AztecOO.AZ_precond, AztecOO.AZ_dom_decomp)
      solver.SetAztecOption(AztecOO.AZ_subdomain_solve, AztecOO.AZ_icc)
      solver.SetAztecOption(AztecOO.AZ_output, 16)

   # Solve the system
   solver.Iterate(galeriList["n"], tol)

   # Compute and return the solution error
   return Epetra.Vector(map, (x - exact))

if __name__ == "__main__":

   # Call the main routine
   comm  = Epetra.PyComm()
   tol   = 1e-5
   error = main(comm, tol)

   # Check the results
   myErrors = 0
   solnError = error.Norm2() / error.Map().NumGlobalElements()
   if solnError > tol:
      myErrors = 1
   totalErrors = comm.SumAll(myErrors)

   # Print results message
   if comm.MyPID() == 0:
      print("solution error norm =", solnError)
      if totalErrors == 0:
         print("End Result: TEST PASSED")
      else:
         print("End Result: TEST FAILED")
<<<<<<< HEAD
=======

   # It is possible to get the following error message with this script:
   #
   # *** The MPI_comm_size() function was called after MPI_FINALIZE was invoked.
   # *** This is disallowed by the MPI standard.
   # *** Your MPI job will now abort.
   #
   # What this means is that the Epetra module (which calls MPI_Finalize() when
   # deleted) is getting deleted before the Epetra map created by the TriUtils
   # module (which lives on due to the error Vector). One workaround is to
   # delete this Vector object before the exit process.
   del error

   # Exit
>>>>>>> bd7e9309
   sys.exit(totalErrors)<|MERGE_RESOLUTION|>--- conflicted
+++ resolved
@@ -142,8 +142,6 @@
          print("End Result: TEST PASSED")
       else:
          print("End Result: TEST FAILED")
-<<<<<<< HEAD
-=======
 
    # It is possible to get the following error message with this script:
    #
@@ -158,5 +156,4 @@
    del error
 
    # Exit
->>>>>>> bd7e9309
    sys.exit(totalErrors)