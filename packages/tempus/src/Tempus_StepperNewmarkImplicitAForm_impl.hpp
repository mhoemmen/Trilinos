--- conflicted
+++ resolved
@@ -241,11 +241,7 @@
     if (sStatus.solveStatus == Thyra::SOLVE_STATUS_CONVERGED )
       workingState->setSolutionStatus(Status::PASSED);
     else
-<<<<<<< HEAD
       workingState->setSolutionStatus(Status::FAILED);
-=======
-      workingState->getStepperState()->stepperStatus_ = Status::FAILED;
->>>>>>> 9de9824c
 
     //solveImplicitODE will return converged solution in a_old.  Copy
     //it here to a_new, the new acceleration.
